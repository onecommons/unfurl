# Copyright (c) 2020 Adam Souzis
# SPDX-License-Identifier: MIT
"""
enviroment:
timeout:
inputs:
 command: "--switch {{ '.::foo' | ref }}"
 cwd
 dryrun
 shell
 keeplines
 done
 resultTemplate: # available vars: cmd, stdout, stderr, returncode, error, timeout
   eval:
    file:
      ./handleResult.tpl
   foreach: contents # get the file contents
"""


# see also 13.4.1 Shell scripts p 360
# XXX add support for a stdin parameter

from ..configurator import Status
from ..util import which
from . import TemplateConfigurator
import os
import sys
import shlex
import six
from click.termui import unstyle

if os.name == "posix" and sys.version_info[0] < 3:
    import subprocess32 as subprocess
else:
    import subprocess
# cf https://github.com/opsmop/opsmop/blob/master/opsmop/core/command.py


class _PrintOnAppendList(list):
    def append(self, data):
        list.append(self, data)
        try:
            sys.stdout.write(data.decode())
        except:
            pass


def _run(*args, **kwargs):
    timeout = kwargs.pop("timeout", None)
    input = kwargs.pop("input", None)
    with subprocess.Popen(*args, **kwargs) as process:
        try:
            stdout = None
            stderr = None
            _save_input = process._save_input
            # _save_input is called after _fileobj2output is setup but before reading
            def _save_input_hook_hack(input):
                if process.stdout:
                    process._fileobj2output[process.stdout] = _PrintOnAppendList()
                if process.stderr:
                    process._fileobj2output[process.stderr] = _PrintOnAppendList()
                _save_input(input)

            process._save_input = _save_input_hook_hack
            process.communicate(input, timeout=timeout)
            if process.stdout:
                stdout = b"".join(process._fileobj2output[process.stdout])
            if process.stderr:
                stderr = b"".join(process._fileobj2output[process.stderr])
        except subprocess.TimeoutExpired:
            process.kill()
            process.wait()
            raise
        except:  # Including KeyboardInterrupt, communicate handled that.
            process.kill()
            # We don't call process.wait() as .__exit__ does that for us.
            raise
        retcode = process.poll()
    return subprocess.CompletedProcess(process.args, retcode, stdout, stderr)


def _truncate(s):
    if len(s) > 1000:
        return "%s [%s omitted...]  %s" % (s[:500], len(s), s[-500:])
    return s


# XXX we should know if cmd if not os.access(implementation, os.X):
class ShellConfigurator(TemplateConfigurator):
    excludeFromDigest = TemplateConfigurator.excludeFromDigest + ("cwd", "echo")
    _defaultCmd = None

    @staticmethod
    def _cmd(cmd, keeplines):
        if not isinstance(cmd, six.string_types):
            cmdStr = " ".join(cmd)
        else:
            if not keeplines:
                cmd = cmd.replace("\n", " ")
            cmdStr = cmd
            cmd = shlex.split(cmd)
        return cmdStr, cmd

    def runProcess(
        self,
        cmd,
        shell=False,
        timeout=None,
        env=None,
        cwd=None,
        keeplines=False,
        echo=True,
    ):
        """
        Returns an object with the following attributes:

        cmd
        timeout (None unless timeout occurred)
        stderr
        stdout
        returncode (None if the process didn't complete)
        error if an exception was raised
        """
        cmdStr, cmd = self._cmd(cmd, keeplines)
        try:
            # hack to echo results
            if echo and hasattr(subprocess.Popen, "_save_input"):
                run = _run
            else:
                # Windows and 2.7 don't have _save_input
                run = subprocess.run
            if shell and isinstance(shell, six.string_types):
                executable = shell
            else:
                executable = None
            completed = run(
                # follow recommendation to use string with shell, list without
                cmdStr if shell else cmd,
                shell=shell,
                executable=executable,
                env=env,
                cwd=cwd,
                timeout=timeout,
                stdout=subprocess.PIPE,
                stderr=subprocess.PIPE,
                input=None,
            )

            # try to convert stdout and stderr to strings but leave as binary if that fails
            try:
                completed.stdout = completed.stdout.decode()
            except:
                pass
            try:
                completed.stderr = completed.stderr.decode()
            except:
                pass
            completed.cmd = cmdStr
            completed.timeout = None
            completed.error = None
            return completed
        except subprocess.TimeoutExpired as err:
            err.cmd = cmdStr
            err.timeout = timeout
            err.returncode = None
            err.error = None
            return err
        except Exception as err:
            err.cmd = cmdStr
            err.timeout = None
            err.stderr = None
            err.stdout = None
            err.returncode = None
            err.error = err
            return err

    def _handleResult(self, task, result, successCodes=(0,)):
        error = result.error or result.returncode not in successCodes or result.timeout
        if error:
            task.logger.warning("shell task run failure: %s", result.cmd)
            if result.error:
                task.logger.info("shell task error", exc_info=result.error)
            else:
                task.logger.info(
                    "shell task return code: %s, stderr: %s",
                    result.returncode,
                    _truncate(result.stderr),
                )
        else:
            task.logger.info("shell task run success: %s", result.cmd)
            task.logger.debug("shell task output: %s", _truncate(result.stdout))
        # strips terminal escapes after we printed output via logger
        result.stdout = unstyle(result.stdout or "")
        result.stderr = unstyle(result.stderr or "")
        return not error

    def _processResult(self, task, result):
        success = self._handleResult(task, result)
        resultDict = result.__dict__.copy()
        resultDict["success"] = success
        self.processResultTemplate(task, resultDict)
        if task._errors:
            return False
        return success

    def canRun(self, task):
        params = task.inputs
        cmd = params.get("command", self._defaultCmd)
        if not cmd:
            return "missing command to execute"
        if isinstance(cmd, list) and not params.get("shell") and not which(cmd[0]):
            return "'%s' is not executable" % cmd[0]
        return True

    def canDryRun(self, task):
        return task.inputs.get("dryrun")

    def run(self, task):
        params = task.inputs
        cmd = params["command"]
        isString = isinstance(cmd, six.string_types)
        # default for shell: True if command is a string otherwise False
        shell = params.get("shell", isString)
        env = task.getEnvironment(False)

        cwd = params.get("cwd")
        if cwd:
            # if cwd is relative, make it relative to task.cwd
            assert isinstance(cwd, six.string_types)
            cwd = os.path.abspath(os.path.join(task.cwd, cwd))
        else:
            cwd = task.cwd
        keeplines = params.get("keeplines")

<<<<<<< HEAD
        cmd = self.resolve_dry_run(cmd, task)
        echo = params.get("echo")  # task.verbose > -1)
=======
        if task.dryRun and isinstance(task.inputs.get("dryrun"), six.string_types):
            dryrunArg = task.inputs["dryrun"]
            if "%dryrun%" in cmd:  # replace %dryrun%
                if isString:
                    cmd = cmd.replace("%dryrun%", dryrunArg)
                else:
                    cmd[cmd.index("%dryrun%")] = dryrunArg
            else:  # append dryrunArg
                if isString:
                    cmd += " " + dryrunArg
                else:
                    cmd.append(dryrunArg)
        elif "%dryrun%" in cmd:
            if isString:
                cmd = cmd.replace("%dryrun%", "")
            else:
                cmd.remove("%dryrun%")

        echo = params.get("echo", task.verbose > -1)
>>>>>>> 02d98e00
        result = self.runProcess(
            cmd,
            shell=shell,
            timeout=task.configSpec.timeout,
            env=env,
            cwd=cwd,
            keeplines=keeplines,
            echo=echo,
        )
        success = self._processResult(task, result)
        done = task.inputs.get("done", {})
        success = done.pop("success", success)
        yield task.done(success, result=result.__dict__, **done)

    def resolve_dry_run(self, cmd, task):
        is_string = isinstance(cmd, six.string_types)
        if task.dryRun and isinstance(task.inputs.get("dryrun"), six.string_types):
            dry_run_arg = task.inputs["dryrun"]
            if "%dryrun%" in cmd:  # replace %dryrun%
                if is_string:
                    cmd = cmd.replace("%dryrun%", dry_run_arg)
                else:
                    cmd[cmd.index("%dryrun%")] = dry_run_arg
            else:  # append dry_run_arg
                if is_string:
                    cmd += " " + dry_run_arg
                else:
                    cmd.append(dry_run_arg)
        elif "%dryrun%" in cmd:
            if is_string:
                cmd = cmd.replace("%dryrun%", "")
            else:
                cmd.remove("%dryrun%")
        return cmd<|MERGE_RESOLUTION|>--- conflicted
+++ resolved
@@ -233,30 +233,8 @@
             cwd = task.cwd
         keeplines = params.get("keeplines")
 
-<<<<<<< HEAD
         cmd = self.resolve_dry_run(cmd, task)
-        echo = params.get("echo")  # task.verbose > -1)
-=======
-        if task.dryRun and isinstance(task.inputs.get("dryrun"), six.string_types):
-            dryrunArg = task.inputs["dryrun"]
-            if "%dryrun%" in cmd:  # replace %dryrun%
-                if isString:
-                    cmd = cmd.replace("%dryrun%", dryrunArg)
-                else:
-                    cmd[cmd.index("%dryrun%")] = dryrunArg
-            else:  # append dryrunArg
-                if isString:
-                    cmd += " " + dryrunArg
-                else:
-                    cmd.append(dryrunArg)
-        elif "%dryrun%" in cmd:
-            if isString:
-                cmd = cmd.replace("%dryrun%", "")
-            else:
-                cmd.remove("%dryrun%")
-
-        echo = params.get("echo", task.verbose > -1)
->>>>>>> 02d98e00
+        echo = params.get("echo",  task.verbose > -1)
         result = self.runProcess(
             cmd,
             shell=shell,
