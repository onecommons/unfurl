# Copyright (c) 2020 Adam Souzis
# SPDX-License-Identifier: MIT
"""
Classes for managing the local environment.

Repositories can optionally be organized into projects that have a local configuration.

By convention, the "home" project defines a localhost instance and adds it to its context.
"""
import os
import os.path
from typing import Any, Iterable, List, Optional, Tuple, TYPE_CHECKING

from ansible.parsing.vault import VaultLib
import six
from six import Iterator
from unfurl.runtime import NodeInstance

from .repo import GitRepo, Repo, split_git_url, RepoView, normalize_git_url_hard
from .util import UnfurlError
from .merge import merge_dicts
from .yamlloader import YamlConfig, make_vault_lib_ex, make_yaml
from . import DefaultNames, get_home_config_path
from six.moves.urllib.parse import urlparse
from toscaparser.repositories import Repository

if TYPE_CHECKING:
    from unfurl.yamlmanifest import YamlManifest


_basepath = os.path.abspath(os.path.dirname(__file__))


import logging

logger = logging.getLogger("unfurl")


class Project:
    """
    A Unfurl project is a folder that contains at least a local configuration file (unfurl.yaml),
    one or more ensemble.yaml files which maybe optionally organized into one or more git repositories.
    """

    def __init__(self, path: str, homeProject: Optional["Project"]=None):
        assert isinstance(path, six.string_types), path
        self.projectRoot = os.path.abspath(os.path.dirname(path))
        if os.path.exists(path):
            self.localConfig = LocalConfig(path)
        else:
            self.localConfig = LocalConfig()
        self._set_repos()
        # XXX this updates and saves the local config to disk -- constructing a Project object shouldn't do that
        # especially since we localenv might not have found the ensemble yet
        self._set_parent_project(homeProject)

    def _set_parent_project(self, parentProject: Optional["Project"]) -> None:
        assert not parentProject or parentProject.projectRoot != self.projectRoot, (
            parentProject.projectRoot,
            self.projectRoot,
        )
        self.parentProject = parentProject
        if parentProject:
            parentProject.localConfig.register_project(self)
        self._set_contexts()
        # depends on _set_contexts():
        self.project_repoview.yaml = make_yaml(self.make_vault_lib())  # type: ignore

    def _set_project_repoview(self) -> None:
        path = self.projectRoot
        if path in self.workingDirs:
            self.project_repoview = self.workingDirs[path]
            return

        # project maybe part of a containing repo (if created with --existing option)
        repo = Repo.find_containing_repo(path)
        # make sure projectroot isn't excluded from the containing repo
        if not repo or repo.is_path_excluded(path):
            repo = None
            url = "file:" + path
        else:
            url = repo.get_url_with_path(path)
            path = os.path.relpath(path, repo.working_dir)

        self.project_repoview = RepoView(
            Repository("project", dict(url=url)),
            repo,
            path,
        )
        if repo:
            self.workingDirs[repo.working_dir] = self.project_repoview

    def _set_repos(self) -> None:
        # abspath => RepoView:
        self.workingDirs = Repo.find_git_working_dirs(self.projectRoot)
        self._set_project_repoview()

        if self.project_repoview.repo:
            # Repo.findGitWorkingDirs() doesn't look inside git working dirs
            # so look for repos in dirs that might be excluded from git
            for dir in self.project_repoview.repo.find_excluded_dirs(self.projectRoot):
                if self.projectRoot in dir and os.path.isdir(dir):
                    Repo.update_git_working_dirs(self.workingDirs, dir, os.listdir(dir))

        # add referenced local repositories outside of the project
        for path, tpl in self.localConfig.localRepositories.items():
            if os.path.isdir(path):
                repo = Repo.find_containing_repo(path)
                if repo:  # make sure it's a git repo
                    # XXX validate that repo matches url and metadata in tpl
                    self.workingDirs[path] = RepoView(
                        dict(url=repo.url, name=tpl.get("name", "")),
                        repo,
                        split_git_url(tpl["url"])[1],
                    )

    @staticmethod
    def normalize_path(path: str) -> str:
        path = os.path.abspath(path)
        if not os.path.exists(path):
            isdir = not path.endswith(".yml") and not path.endswith(".yaml")
        else:
            isdir = os.path.isdir(path)

        if isdir:
            return os.path.join(path, DefaultNames.LocalConfig)
        else:
            return path

    @staticmethod
    def find_path(testPath: str, stopPath: Optional[str]=None) -> Optional[str]:
        """
        Walk parents looking for unfurl.yaml
        """
        current = os.path.abspath(testPath)
        if not stopPath:
            stopPath = os.sep
        while current and current != stopPath:
            test = os.path.join(current, DefaultNames.LocalConfig)
            if os.path.exists(test):
                return test
            test = os.path.join(
                current, DefaultNames.ProjectDirectory, DefaultNames.LocalConfig
            )
            if os.path.exists(test):
                return test
            current = os.path.dirname(current)
        return None

    @property
    def venv(self) -> Optional[str]:
        venv = os.path.join(self.projectRoot, ".venv")
        if os.path.isdir(venv):
            return venv
        return None

<<<<<<< HEAD
    def get_asdf_paths(self, asdfDataDir: str, toolVersions: dict={}) -> List[str]:
=======
    @staticmethod
    def get_asdf_paths(projectRoot, asdfDataDir, toolVersions={}):
>>>>>>> 371ee963
        paths = []
        toolVersionsFilename = (
            os.getenv("ASDF_DEFAULT_TOOL_VERSIONS_FILENAME") or ".tool-versions"
        )
        versionConf = os.path.join(projectRoot, toolVersionsFilename)
        if os.path.exists(versionConf):
            with open(versionConf) as conf:
                for line in conf.readlines():
                    line = line.strip()
                    if line and line[0] != "#":
                        tokens = line.split()
                        plugin = tokens.pop(0)
                        versions = toolVersions.setdefault(plugin, set())
                        for version in tokens:
                            if version != "system":
                                path = os.path.join(
                                    asdfDataDir, "installs", plugin, version, "bin"
                                )
                                versions.add(version)
                                if os.path.isdir(path):
                                    paths.append(path)
        return paths

    def _get_git_repos(self) -> List[Repo]:
        repos = [r.repo for r in self.workingDirs.values()]
        if self.project_repoview.repo and self.project_repoview.repo not in repos:
            repos.append(self.project_repoview.repo)
        return repos

    def search_for_manifest(self, can_be_empty: bool) -> Optional[str]:
        fullPath = os.path.join(
            self.projectRoot, DefaultNames.EnsembleDirectory, DefaultNames.Ensemble
        )
        if os.path.exists(fullPath):
            return fullPath
        fullPath2 = os.path.join(self.projectRoot, DefaultNames.Ensemble)
        if os.path.exists(fullPath2):
            return fullPath2
        if not can_be_empty:
            raise UnfurlError(
                'Can not find an ensemble in a default location: "%s" or "%s"'
                % (fullPath, fullPath2)
            )
        return None

    def get_relative_path(self, path: str) -> str:
        return os.path.relpath(os.path.abspath(path), self.projectRoot)

    def is_path_in_project(self, path: str) -> bool:
        return not self.get_relative_path(path).startswith("..")

    def _create_path_for_git_repo(self, gitUrl: str) -> str:
        name = Repo.get_path_for_git_repo(gitUrl)
        return self.get_unique_path(name)

    def get_unique_path(self, name: str) -> str:
        basename = name
        counter = 1
        while os.path.exists(os.path.join(self.projectRoot, name)):
            name = basename + str(counter)
            counter += 1
        return os.path.join(self.projectRoot, name)

    def find_git_repo(self, repoURL: str, revision: Optional[str]=None) -> Optional[GitRepo]:
        candidate = None
        for dir, repository in self.workingDirs.items():
            repo = repository.repo
            if repoURL.startswith("git-local://"):
                initialCommit = urlparse(repoURL).netloc.partition(":")[0]
                match = initialCommit == repo.get_initial_revision()
            else:
                match = normalize_git_url_hard(repoURL) == normalize_git_url_hard(repo.url)
            if match:
                if revision:
                    if repo.revision == repo.resolve_rev_spec(revision):
                        return repo
                    candidate = repo
                else:
                    return repo
        return candidate

    def find_path_in_repos(self,
        path: str,
        importLoader: Optional[Any]=None
    ) -> Tuple[Optional[GitRepo], Optional[str], Optional[str], Optional[bool]]:
        """If the given path is part of the working directory of a git repository
        return that repository and a path relative to it"""
        # importloader is unused until pinned revisions are supported
        candidate = None
        for dir in sorted(self.workingDirs.keys()):
            repo = self.workingDirs[dir].repo
            filePath = repo.find_repo_path(path)
            if filePath is not None:
                return repo, filePath, repo.revision, False
            #  XXX support bare repo and particular revisions
            #  need to make sure path isn't ignored in repo or compare candidates
            # filePath, revision, bare = repo.findPath(path, importLoader)
            # if filePath is not None:
            #     if not bare:
            #         return repo, filePath, revision, bare
            #     else:  # if it's bare see if we can find a better candidate
            #         candidate = (repo, filePath, revision, bare)
        return candidate or None, None, None, None

    def create_working_dir(self, gitUrl: str, ref: Optional[str]=None) -> GitRepo:
        localRepoPath = self._create_path_for_git_repo(gitUrl)
        repo = Repo.create_working_dir(gitUrl, localRepoPath, ref)
        # add to workingDirs
        self.workingDirs[os.path.abspath(localRepoPath)] = repo.as_repo_view()
        return repo

    def find_git_repo_from_repository(self, repoSpec: Repository) -> Optional[Repo]:
        repoUrl = repoSpec.url
        return self.find_git_repo(split_git_url(repoUrl)[0])

    def find_or_clone(self, repo: GitRepo) -> GitRepo:
        gitUrl = repo.url
        existingRepo = self.find_git_repo(gitUrl)
        if existingRepo:
            return existingRepo

        # if not found:
        localRepoPath = os.path.abspath(
            self._create_path_for_git_repo(repo.working_dir or gitUrl)
        )
        newRepo = repo.clone(localRepoPath)
        # use gitUrl to preserve original origin
        self.workingDirs[localRepoPath] = RepoView(dict(name="", url=gitUrl), newRepo)
        return newRepo

    def find_or_create_working_dir(self, repoURL: str, revision: Optional[str]=None) -> Optional[GitRepo]:
        repo = self.find_git_repo(repoURL, revision)
        if not repo:
            repo = self.create_working_dir(repoURL, revision)
        return repo

    def get_manifest_path(self, 
        localEnv: "LocalEnv", 
        manifestPath: str, 
        can_be_empty: bool
    ) -> Tuple[Optional["Project"], str, str]:
        if manifestPath:
            # at this point a named manifest
            location = self.find_ensemble_by_name(manifestPath)
            if not location:
                raise UnfurlError(f'Could not find ensemble "{manifestPath}"')
        else:
            location = self.localConfig.get_default_manifest_tpl()

        if location:
            contextName = location.get("environment", self.get_default_context())
            if "project" in location and location["project"] != self.name:
                externalLocalEnv = localEnv._get_external_localenv(location, self)
                if externalLocalEnv:
                    # if the manifest lives in an external projects repo,
                    # _get_external_localenv() above will have set that project
                    # as the parent project and register our project with it
                    return self, externalLocalEnv.manifestPath, contextName
                else:
                    raise UnfurlError(
                        'Could not find external project "%s" referenced by ensemble "%s"'
                        % (location["project"], manifestPath or location["file"])
                    )
            else:
                fullPath = self.localConfig.adjust_path(location["file"])
                if not os.path.exists(fullPath):
                    raise UnfurlError(
                        "The default ensemble found in %s does not exist: %s"
                        % (self.localConfig.config.path, os.path.abspath(fullPath))
                    )
                if "managedBy" in location:
                    project = self.get_managed_project(location, localEnv)
                else:
                    project = self
                return project, fullPath, contextName
        else:
            # no manifest specified in the project config so check the default locations
            assert not manifestPath
            fullPath = self.search_for_manifest(can_be_empty)  # raises if not found
            return self, fullPath, self.get_default_context()

    def _set_contexts(self) -> None:
        # merge project contexts with parent contexts
        contexts = self.localConfig.config.expanded.get("environments") or {}
        if self.parentProject:
            parentContexts = self.parentProject.contexts  # type: ignore
            contexts = merge_dicts(
                parentContexts, contexts, replaceKeys=LocalConfig.replaceKeys
            )
        self.contexts = contexts

    def get_context(self, contextName: Optional[str], context: Optional[dict]=None) -> dict:
        # merge the named context with defaults and the given context
        localContext = self.contexts.get("defaults") or {}
        if contextName and contextName != "defaults" and self.contexts.get(contextName):
            localContext = merge_dicts(
                localContext,
                self.contexts[contextName],
                replaceKeys=LocalConfig.replaceKeys,
            )

        return merge_dicts(
            context or {}, localContext, replaceKeys=LocalConfig.replaceKeys
        )

    def get_vault_password(self, contextName: Optional[str]=None, vaultId: str="default") -> Optional[str]:
        secret = os.getenv(f"UNFURL_VAULT_{vaultId.upper()}_PASSWORD")
        if secret:
            return secret
        context = self.get_context(contextName)  # type: ignore
        secrets = context.get("secrets", {}).get(f"vault_secrets")
        if secrets:
            return secrets.get(vaultId)
        return None

    def get_vault_passwords(self, contextName: Optional[str]=None) -> Iterable[Tuple[str, str]]:
        # we want to support multiple vault ids
        context = self.get_context(contextName)  # type: ignore
        secrets = context.get("secrets", {}).get(f"vault_secrets")
        if not secrets:
            return
        for vaultId, password in secrets.items():
            password = os.getenv(f"UNFURL_VAULT_{vaultId.upper()}_PASSWORD", password)
            if password:
                yield vaultId, password

    def make_vault_lib(self, contextName: Optional[str]=None) -> Optional[VaultLib]:
        secrets = list(self.get_vault_passwords(contextName))
        if secrets:
            return make_vault_lib_ex(secrets)
        return None

    def find_ensemble_by_path(self, path: str) -> Optional[dict]:
        path = os.path.abspath(path)
        for tpl in self.localConfig.ensembles:
            file = tpl.get("file")
            if file and os.path.normpath(os.path.join(self.projectRoot, file)) == path:
                return tpl
        return None

    def find_ensemble_by_name(self, name: str) -> Optional[dict]:
        for tpl in self.localConfig.ensembles:
            alias = tpl.get("alias")
            if alias and alias == name:
                return tpl
        return None

    @property
    def name(self) -> str:
        return self.get_name_from_dir(self.projectRoot)

    @staticmethod
    def get_name_from_dir(projectRoot: str) -> str:
        dirname, name = os.path.split(projectRoot)
        if name == DefaultNames.ProjectDirectory:
            name = os.path.basename(dirname)
        return name

    def get_default_context(self) -> Any:
        return self.localConfig.config.expanded.get("default_environment")

    def get_default_project_path(self, context_name: str) -> Optional[Any]:
        # place new ensembles in the shared project for this context
        default_project = self.get_context(context_name).get("defaultProject")
        if not default_project:
            return None

        # search for the default_project
        project = self
        while project:
            project_info = project.localConfig.projects.get(default_project)
            if project_info:
                return project.localConfig.find_repository_path(project_info)
            project = project.parentProject  # type: ignore

        raise UnfurlError(
            'Could not find path to default project "%s" in context "%s"'
            % (default_project, context_name)
        )

    def get_managed_project(self, location: dict, localEnv: "LocalEnv") -> Optional["Project"]:
        project_tpl = self.localConfig.projects[location["managedBy"]]
        path = self.localConfig.find_repository_path(project_tpl)
        externalProject = None
        if path is not None:
            externalProject = localEnv.find_project(path)
            if externalProject:
                externalProject._set_parent_project(self)
                return externalProject
        if not externalProject:
            localEnv.logger.warning(
                'Could not find the project "%s" which manages "%s"',
                location["managedBy"],
                path,
            )
            return self
        return None

    def register_ensemble(
        self, manifestPath: str, *, project: "Project"=None, managedBy: Optional["Project"]=None, context: Optional[str]=None
    ) -> None:
        relPath = (project if project else self).get_relative_path(manifestPath)
        props = dict(file=relPath)
        props["alias"] = os.path.basename(os.path.dirname(manifestPath))
        if managedBy:
            props["managedBy"] = managedBy.name
        if project:
            props["project"] = project.name
        if context:
            props["environment"] = context
        location = self.find_ensemble_by_path(manifestPath)
        if location:
            location.update(props)
        else:
            self.localConfig.ensembles.append(props)
        if managedBy or project:
            assert not (managedBy and project)
            self.localConfig.register_project(managedBy or project, changed=True)
        elif context:
            self.localConfig.config.config["ensembles"] = self.localConfig.ensembles
            self.localConfig.config.save()


class LocalConfig:
    """
    Represents the local configuration file, which provides the environment that ensembles run in, including:
      instances imported from other ensembles, inputs, environment variables, secrets and local configuration.
    """

    # don't merge the value of the keys of these dicts:
    replaceKeys = [
        "inputs",
        "secrets",
        "locals",
        "external",
        "connections",
        "variables",
        "repositories",
    ]

    def __init__(self, path=None, validate=True):
        defaultConfig = {"apiVersion": "unfurl/v1alpha1", "kind": "Project"}
        self.config = YamlConfig(
            defaultConfig, path, validate, os.path.join(_basepath, "unfurl-schema.json")
        )
        self.ensembles = self.config.expanded.get("ensembles") or []
        self.projects = self.config.expanded.get("projects") or {}
        self.localRepositories = self.config.expanded.get("localRepositories") or {}

    def adjust_path(self, path):
        """
        Makes sure relative paths are relative to the location of this local config
        """
        return os.path.join(self.config.get_base_dir(), path)

    def get_default_manifest_tpl(self):
        """
        ensembles:
          default:
            file:
            project:
            context
        """
        if len(self.ensembles) == 1:
            return self.ensembles[0]
        else:
            for tpl in self.ensembles:
                if tpl.get("default"):
                    return tpl
        return None

    def create_local_instance(self, localName, attributes):
        # local or secret
        from .runtime import NodeInstance

        if "default" in attributes:
            if not "default" in attributes.get(".interfaces", {}):
                attributes.setdefault(".interfaces", {})[
                    "default"
                ] = "unfurl.support.DelegateAttributes"
        if "inheritFrom" in attributes:
            if not "inherit" in attributes.get(".interfaces", {}):
                attributes.setdefault(".interfaces", {})[
                    "inherit"
                ] = "unfurl.support.DelegateAttributes"
        instance = NodeInstance(localName, attributes)
        instance._baseDir = self.config.get_base_dir()
        return instance

    def find_repository_path(self, project_info: dict):
        # prioritize matching by url
        path = self.find_repository_path_by_url(project_info["url"])
        if path:
            return path
        if project_info.get("initial"):
            return self.find_repository_path_by_revision(project_info["initial"])
        return None

    def find_repository_path_by_url(self, repourl):
        url = normalize_git_url_hard(repourl)
        for path, tpl in self.localRepositories.items():
            if normalize_git_url_hard(tpl["url"]) == url:
                return path
        return None

    def find_repository_path_by_revision(self, initial_revision):
        for path, tpl in self.localRepositories.items():
            if tpl.get("initial") == initial_revision:
                return path
        return None

    def _get_project_name(self, project):
        repo = project.project_repoview
        for name, val in self.projects.items():
            if normalize_git_url_hard(val["url"]) == normalize_git_url_hard(repo.url):
                return name

        # if project isn't already in projects, use generated name
        # XXX need to replace characters that don't match our namedObjects pattern manifest-schema.json
        name = project.name
        counter = 0
        while name in self.projects:
            counter += 1
            name += "-%s" % counter

        return name

    def register_project(self, project, for_context=None, changed=False, save_project=True):
        """
        Register an external project with current project.
        If the external project's repository is only local (without a remote origin repository) then save it in the local config if it exists.
        Otherwise, add it to the "projects" section of the current project's config.
        """
        # update, if necessary, localRepositories and projects
        key, local = self.config.search_includes(key="localRepositories")
        if not key and "localRepositories" not in self.config.config:
            # localRepositories doesn't exist, see if we are including a file inside "local"
            pathPrefix = os.path.join(self.config.get_base_dir(), "local")
            key, local = self.config.search_includes(pathPrefix=pathPrefix)
        if not key:
            local = self.config.config

        repo = project.project_repoview
        localRepositories = local.setdefault("localRepositories", {})
        lock = repo.lock()
        name = self._get_project_name(project)
        lock["project"] = name
        if localRepositories.get(repo.working_dir) != lock:
            localRepositories[repo.working_dir] = lock
            changed = True

        externalProject = dict(
            url=repo.url,
            initial=repo.get_initial_revision(),
        )
        file = os.path.relpath(project.projectRoot, repo.working_dir)
        if file and file != ".":
            externalProject["file"] = file

        if save_project:
            self.projects[name] = externalProject
            if repo.is_local_only():
                projectConfig = local
            else:
                projectConfig = self.config.config
            project_tpl = projectConfig.setdefault("projects", {})
            if project_tpl.get(name) != externalProject:
                project_tpl[name] = externalProject
                changed = True

            if for_context:
                # set the project to be the default project for the given context
                context = projectConfig.setdefault("environments", {}).setdefault(
                    for_context, {}
                )
                if context.get("defaultProject") != name:
                    context["defaultProject"] = name
                    changed = True

        if changed:
            if key:
                self.config.save_include(key)
            self.config.config["ensembles"] = self.ensembles
            self.config.save()
        return name


class LocalEnv:
    """
    This class represents the local environment that an ensemble runs in, including
    the local project it is part of and the home project.
    """

    project = None
    parent = None

    def _find_external_project(self, manifestPath: str, project:  Project) -> Tuple[Optional[Project], Optional[str]]:
        # We're pointing directly at a manifest path, check if it is might be part of an external project
        context_name = None
        location = project.find_ensemble_by_path(manifestPath)
        if location:
            context_name = location.get("environment")
            if "managedBy" in location:
                # this ensemble is managed by another project
                return project.get_managed_project(location, self), context_name
        return project, context_name

    def _resolve_path_and_project(self, manifestPath: str, can_be_empty: bool) -> None:
        if manifestPath:
            # raises if manifestPath is a directory without either a manifest or project
            foundManifestPath, project = self._find_given_manifest_or_project(
                os.path.abspath(manifestPath)
            )
        else:
            # manifestPath not specified so search current directory and parents for either a manifest or a project
            # raises if not found
            foundManifestPath, project = self._search_for_manifest_or_project(".")

        if foundManifestPath:
            self.manifestPath = foundManifestPath
            if not project:
                project = self.find_project(os.path.dirname(foundManifestPath))
        elif project:
            # the manifestPath was pointing to a project, not a manifest
            manifestPath = ""
        else:
            assert manifestPath
            # if manifestPath doesn't point to a project or ensemble,
            # look for a project in the current directory and then see if the project has a manifest with that name
            project = self.find_project(".")
            if not project:
                raise UnfurlError(
                    "Ensemble manifest does not exist: '%s'" % manifestPath
                )

        if project:
            if foundManifestPath:
                # We're pointing directly at a manifest path,
                # look up project info to get its context
                # if it is managedBy by another project, switch to that project
                (
                    self.project,
                    self.manifest_context_name,
                ) = self._find_external_project(foundManifestPath, project)
            else:
                # not found, see if the manifest if it is located in a shared project or is referenced by name
                # raises if not found
                (
                    self.project,
                    self.manifestPath,
                    self.manifest_context_name,
                ) = project.get_manifest_path(self, manifestPath, can_be_empty)
        else:
            self.project = None

    def __init__(
        self,
        manifestPath: str=None,
        homePath: Optional[str]=None,
        parent: Optional["LocalEnv"]=None,
        project: Optional[Project]=None,
        can_be_empty: bool=False,
        override_context: Optional[str]=None,
    ) -> None:
        """
        If manifestPath is None find the first unfurl.yaml or ensemble.yaml
        starting from the current directory.

        If homepath is set it overrides $UNFURL_HOME
        (and an empty string disable the home path).
        Otherwise the home path will be set to $UNFURL_HOME or the default home location.
        """
        import logging

        logger = logging.getLogger("unfurl")
        self.logger = logger
        self.manifest_context_name = None

        if parent:
            self.parent = parent
            self._projects: dict = parent._projects
            self._manifests: dict = parent._manifests
            self.homeConfigPath: Optional[str] = parent.homeConfigPath
            self.homeProject: Optional[Project] = parent.homeProject
        else:
            self._projects = {}
            self._manifests = {}
            self.homeConfigPath = get_home_config_path(homePath)
            self.homeProject = self._get_home_project()

        self._resolve_path_and_project(manifestPath, can_be_empty)  # type: ignore
        if override_context:
            # set after _resolve_path_and_project() is called
            self.manifest_context_name = override_context
        if project:
            # this arg is used in init.py when creating a project
            # overrides what was set by _resolve_path_and_project()
            self._projects[project.localConfig.config.path] = project
            self.project = project

        if self.project and not parent:  # only log once
            logger.info("Loaded project at %s", self.project.localConfig.config.path)
        self.toolVersions: dict = {}
        self.instanceRepo = self._get_instance_repo()
        self.config = (
            self.project
            and self.project.localConfig
            or self.homeProject
            and self.homeProject.localConfig
            or LocalConfig()
        )
        if override_context and override_context != "defaults":
            assert override_context == self.manifest_context_name, self.manifest_context_name
            project = self.project or self.homeProject
            if not project or self.manifest_context_name not in project.contexts:
                raise UnfurlError(f'No environment named "{self.manifest_context_name}" found.')

    def _get_home_project(self) -> Optional[Project]:
        homeProject = None
        if self.homeConfigPath:
            if not os.path.exists(self.homeConfigPath):
                self.logger.warning(
                    'UNFURL_HOME environment variable is set but does not exist: "%s"',
                    self.homeConfigPath,
                )
            else:
                homeProject = self.get_project(self.homeConfigPath, None)
                if not homeProject:
                    self.logger.warning(
                        'Could not load home project at: "%s"', self.homeConfigPath
                    )
                else:
                    self.logger.info('Using home project at: "%s"', self.homeConfigPath)
        return homeProject

    def get_vault_password(self, vaultId: str="default") -> Optional[str]:
        # used by __main__.vaultclient
        project = self.project or self.homeProject
        if project:
            return project.get_vault_password(self.manifest_context_name, vaultId)
        return None

    def get_manifest(self,
        path: Optional[str]=None,
        skip_validation: bool=False
    ) -> "YamlManifest":
        from .yamlmanifest import YamlManifest

        if path and path != self.manifestPath:
            # share projects and ensembles
            localEnv = LocalEnv(path, parent=self)
            return localEnv.get_manifest()
        else:
            assert self.manifestPath
            manifest = self._manifests.get(self.manifestPath)
            if not manifest:
                # should load vault ids from context
                project = self.project or self.homeProject
                if project:
                    vault = project.make_vault_lib(self.manifest_context_name)
                    if vault:
                        self.logger.info(
                            "Vault password found, configuring vault ids: %s",
                            [s[0] for s in vault.secrets],
                        )
                else:
                    vault = None
                if not vault:
                    msg = "No vault password found"
                    if self.manifest_context_name:
                        msg += f" for environment {self.manifest_context_name}"
                    self.logger.debug(msg)
                manifest = YamlManifest(
                    localEnv=self, vault=vault, skip_validation=skip_validation
                )
                self._manifests[self.manifestPath] = manifest
            return manifest

    def get_project(self, path: str, homeProject: Optional[Project]) -> Project:
        path = Project.normalize_path(path)
        project = self._projects.get(path)
        if not project:
            project = Project(path, homeProject)
            self._projects[path] = project
        return project

    def get_external_manifest(self, location: dict) -> Optional["YamlManifest"]:
        localEnv = self._get_external_localenv(location)
        if localEnv:
            return localEnv.get_manifest()
        else:
            return None

    def _get_external_localenv(self,
        location: dict,
        currentProject: Optional[Project]=None
    ) -> Optional["LocalEnv"]:
        # currentProject because this method might be called before self.project was set
        assert "project" in location
        project = None
        repo = None
        projectName = location["project"]
        if not currentProject:
            currentProject = self.project
        if currentProject:
            project = currentProject.localConfig.projects.get(projectName)

        if not project and self.homeProject:
            project = self.homeProject.localConfig.projects.get(projectName)
            # allow "home" to refer to the home project
            if not project and projectName == "home":
                repo = self.homeProject.project_repoview
                file = ""

        if project:
            url, file, revision = split_git_url(project["url"])
            if currentProject:
                repo = currentProject.find_git_repo(url)
            if not repo:
                repo = self.find_git_repo(url)
            if project.get("file"):
                file = os.path.join(file, project.get("file"))

        if not repo:
            return None

        projectRoot = os.path.join(repo.working_dir, file)
        return LocalEnv(
            os.path.join(projectRoot, location.get("file") or ""), parent=self
        )

    def _find_given_manifest_or_project(self, manifestPath: str) -> Tuple[Optional[str], Optional[Project]]:
        if not os.path.exists(manifestPath):
            return None, None
        if os.path.isdir(manifestPath):
            test = os.path.join(manifestPath, DefaultNames.Ensemble)
            if os.path.exists(test):
                return test, None
            else:
                test = os.path.join(manifestPath, DefaultNames.LocalConfig)
                if os.path.exists(test):
                    return "", self.get_project(test, self.homeProject)
                else:
                    test = os.path.join(manifestPath, DefaultNames.ProjectDirectory)
                    if os.path.exists(test):
                        return "", self.get_project(test, self.homeProject)
                    else:
                        message = f"Can't find an Unfurl ensemble or project in folder '{manifestPath}'"
                        raise UnfurlError(message)
        else:
            test = os.path.join(manifestPath, DefaultNames.LocalConfig)
            if os.path.exists(test):
                return None, self.get_project(test, self.homeProject)
            # assume its a pointing to an ensemble
            return manifestPath, None

    def _get_instance_repo(self) -> Optional[GitRepo]:
        if not self.manifestPath:
            return None
        instanceDir = os.path.dirname(self.manifestPath)
        if self.project:
            repo = self.project.find_path_in_repos(instanceDir)[0]
            if repo:
                return repo
        return Repo.find_containing_repo(instanceDir)

    # NOTE this currently isn't used and returns repos outside of this LocalEnv
    # (every repo found in localRepositories)
    def _get_git_repos(self) -> List[Repo]:
        if self.project:
            repos = self.project._get_git_repos()
        else:
            repos = []
        if self.instanceRepo and self.instanceRepo not in repos:
            return repos + [self.instanceRepo]
        else:
            return repos

    def _search_for_manifest_or_project(self, dir: str) -> Tuple[str, Optional[Project]]:
        current = os.path.abspath(dir)
        while current and current != os.sep:
            test = os.path.join(current, DefaultNames.LocalConfig)
            if os.path.exists(test):
                return "", self.get_project(test, self.homeProject)

            test = os.path.join(current, DefaultNames.Ensemble)
            if os.path.exists(test):
                return test, None

            test = os.path.join(current, DefaultNames.ProjectDirectory)
            if os.path.exists(test):
                return "", self.get_project(test, self.homeProject)

            current = os.path.dirname(current)

        message = "Can't find an Unfurl ensemble or project in the current directory (or any of the parent directories)"
        raise UnfurlError(message)

    def find_project(self, testPath: str) -> Optional[Project]:
        """
        Walk parents looking for unfurl.yaml
        """
        path = Project.find_path(testPath)
        if path is not None:
            return self.get_project(path, self.homeProject)
        return None

    def get_context(self, context: Optional[dict]=None) -> dict:
        """
        Return a new context that merges the given context with the local context.
        """
        context = context or {}
        project = self.project or self.homeProject
        if project:
            return project.get_context(self.manifest_context_name, context)
        return context

    def get_runtime(self) -> Optional[str]:
        # XXX replace this with top-level section for runtime
        project = self.project or self.homeProject
        while project:
            if project.venv:
                return "venv:" + project.venv
            project = project.parentProject
        return None

    def get_local_instance(self, name: str, context: dict) -> Tuple[NodeInstance, dict]:
        # returns NodeInstance, spec
        assert name in ["locals", "secrets", "local", "secret"]
        attributes = dict(context.get(name) or {})
        # schema is reserved property name
        spec = dict(schema=attributes.pop("schema", None))
        return (
            self.config.create_local_instance(name.rstrip("s"), attributes),
            spec,
        )

    def find_git_repo(self, repoURL: str, revision: Optional[str]=None) -> Optional[GitRepo]:
        project = self.project or self.homeProject
        count = 0
        while project:
            count += 1
            assert count < 4, (
                project.projectRoot,
                project.parentProject and project.parentProject.projectRoot,
            )
            repo = project.find_git_repo(repoURL, revision)
            if repo:
                return repo
            project = project.parentProject
        return None

<<<<<<< HEAD
    def find_or_create_working_dir(self,
        repoURL: str,
        revision: Optional[str]=None,
        basepath: Optional[str]=None
    ) -> Tuple[Optional[GitRepo], Optional[str], Optional[bool]]:
=======
    def _create_working_dir(self, repoURL, revision, basepath):
        project = self.project or self.homeProject
        if not project:
            return None
        while project:
            if basepath is None or project.is_path_in_project(basepath):
                repo = project.create_working_dir(repoURL, revision)
                break
            project = project.parentProject
        else:
            repo = (self.project or self.homeProject).create_working_dir(
                repoURL, revision
            )
        return repo

    def find_or_create_working_dir(self, repoURL, revision=None, basepath=None):
>>>>>>> 371ee963
        repo = self.find_git_repo(repoURL, revision)
        if repo:
            logger.debug("Using existing repository at %s for %s", repo.working_dir, repoURL)
            if not repo.is_dirty():
                repo.pull(revision=revision)

        # git-local repos must already exist
        if not repo and not repoURL.startswith("git-local://"):
<<<<<<< HEAD
            project = self.project or self.homeProject
            if not project:
                return None, None, None
            while project:
                if basepath is None or self.project.is_path_in_project(basepath):  # type: ignore
                    repo = project.create_working_dir(repoURL, revision)
                    break
                project = project.parentProject
            else:
                repo = (self.project or self.homeProject).create_working_dir(  # type: ignore
                    repoURL, revision
                )
=======
            repo = self._create_working_dir(repoURL, revision, basepath)
>>>>>>> 371ee963
        if not repo:
            return None, None, None

        if revision:
            # bare if HEAD isn't at the requested revision
            bare = repo.revision != repo.resolve_rev_spec(revision)
            return repo, repo.revision, bare
        else:
            return repo, repo.revision, False

    def find_path_in_repos(self, 
        path: str,
        importLoader: Optional[Any]=None
    ) -> Tuple[Optional[GitRepo], Optional[str], Optional[str], Optional[bool]]:
        """If the given path is part of the working directory of a git repository
        return that repository and a path relative to it"""
        # importloader is unused until pinned revisions are supported
        if self.instanceRepo:
            repo = self.instanceRepo
            filePath = repo.find_repo_path(path)
            if filePath is not None:
                return repo, filePath, repo.revision, False

        candidate = None
        repo = None  # type: ignore
        project = self.project or self.homeProject
        while project:
            repo, filePath, revision, bare = project.find_path_in_repos(  # type: ignore
                path, importLoader
            )
            if repo:
                if not bare:
                    return repo, filePath, revision, bare
                else:
                    candidate = (repo, filePath, revision, bare)
                    break
            project = project.parentProject
        if repo:
            if bare and candidate:
                return candidate
            else:
                return repo, filePath, revision, bare
        return None, None, None, None

    def map_value(self, val: Any) -> Any:
        """
        Evaluate using project home as a base dir.
        """
        from .runtime import NodeInstance
        from .eval import map_value

        instance = NodeInstance()
        instance._baseDir = self.config.config.get_base_dir()
        return map_value(val, instance)

    def get_paths(self) -> List[str]:
        """
        If asdf is installed, build a PATH list from .toolversions
        found in the current project and the home project.
        """
        paths: List[str] = []
        # check if asdf is installed
        asdfDataDir = os.getenv("ASDF_DATA_DIR")
        if not asdfDataDir:
            # check if an ensemble previously installed asdf via git
            repo = self.find_git_repo("https://github.com/asdf-vm/asdf.git/")
            if repo:
                asdfDataDir = repo.working_dir
            else:
                homeAsdf = os.path.expanduser("~/.asdf")
                if os.path.isdir(homeAsdf):
                    asdfDataDir = homeAsdf
        if asdfDataDir:  # asdf is installed
            # current project has higher priority over home project
            project = self.project or self.homeProject
            count = 0
            while project:
                paths += Project.get_asdf_paths(project.projectRoot, asdfDataDir, self.toolVersions)
                count += 1
                assert count < 4
                project = project.parentProject
            if os.getenv("HOME"):
                paths += Project.get_asdf_paths(os.getenv("HOME"), asdfDataDir, self.toolVersions)
        return paths<|MERGE_RESOLUTION|>--- conflicted
+++ resolved
@@ -154,12 +154,8 @@
             return venv
         return None
 
-<<<<<<< HEAD
-    def get_asdf_paths(self, asdfDataDir: str, toolVersions: dict={}) -> List[str]:
-=======
     @staticmethod
-    def get_asdf_paths(projectRoot, asdfDataDir, toolVersions={}):
->>>>>>> 371ee963
+    def get_asdf_paths(projectRoot, asdfDataDir, toolVersions={}) -> List[str]:
         paths = []
         toolVersionsFilename = (
             os.getenv("ASDF_DEFAULT_TOOL_VERSIONS_FILENAME") or ".tool-versions"
@@ -296,9 +292,9 @@
             repo = self.create_working_dir(repoURL, revision)
         return repo
 
-    def get_manifest_path(self, 
-        localEnv: "LocalEnv", 
-        manifestPath: str, 
+    def get_manifest_path(self,
+        localEnv: "LocalEnv",
+        manifestPath: str,
         can_be_empty: bool
     ) -> Tuple[Optional["Project"], str, str]:
         if manifestPath:
@@ -1012,13 +1008,6 @@
             project = project.parentProject
         return None
 
-<<<<<<< HEAD
-    def find_or_create_working_dir(self,
-        repoURL: str,
-        revision: Optional[str]=None,
-        basepath: Optional[str]=None
-    ) -> Tuple[Optional[GitRepo], Optional[str], Optional[bool]]:
-=======
     def _create_working_dir(self, repoURL, revision, basepath):
         project = self.project or self.homeProject
         if not project:
@@ -1034,8 +1023,11 @@
             )
         return repo
 
-    def find_or_create_working_dir(self, repoURL, revision=None, basepath=None):
->>>>>>> 371ee963
+    def find_or_create_working_dir(self,
+        repoURL: str,
+        revision: Optional[str]=None,
+        basepath: Optional[str]=None
+    ) -> Tuple[Optional[GitRepo], Optional[str], Optional[bool]]:
         repo = self.find_git_repo(repoURL, revision)
         if repo:
             logger.debug("Using existing repository at %s for %s", repo.working_dir, repoURL)
@@ -1044,22 +1036,7 @@
 
         # git-local repos must already exist
         if not repo and not repoURL.startswith("git-local://"):
-<<<<<<< HEAD
-            project = self.project or self.homeProject
-            if not project:
-                return None, None, None
-            while project:
-                if basepath is None or self.project.is_path_in_project(basepath):  # type: ignore
-                    repo = project.create_working_dir(repoURL, revision)
-                    break
-                project = project.parentProject
-            else:
-                repo = (self.project or self.homeProject).create_working_dir(  # type: ignore
-                    repoURL, revision
-                )
-=======
             repo = self._create_working_dir(repoURL, revision, basepath)
->>>>>>> 371ee963
         if not repo:
             return None, None, None
 
@@ -1070,7 +1047,7 @@
         else:
             return repo, repo.revision, False
 
-    def find_path_in_repos(self, 
+    def find_path_in_repos(self,
         path: str,
         importLoader: Optional[Any]=None
     ) -> Tuple[Optional[GitRepo], Optional[str], Optional[str], Optional[bool]]:
