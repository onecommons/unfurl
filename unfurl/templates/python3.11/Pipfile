--- conflicted
+++ resolved
@@ -10,11 +10,7 @@
 "ruamel.yaml" = "==0.17.21"
 charset-normalizer = "==2.1.1"
 cryptography = "==38.0.3"
-<<<<<<< HEAD
-ansible-core = "==2.12.10"
-=======
 ansible-core = "<=2.12.10,>=2.11.12"
->>>>>>> 0ebaf040
 gitpython = "==3.1.37"
 rich = "==12.4.4"
 pbr = "==5.9.0"
