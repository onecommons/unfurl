# Copyright (c) 2020 Adam Souzis
# SPDX-License-Identifier: MIT
"""
This module implements creating and cloning project and ensembles as well Unfurl runtimes.
"""

import datetime
import os
import os.path
from typing import Any, Dict, Optional, cast, TYPE_CHECKING
import uuid
from jinja2.loaders import FileSystemLoader
from pathlib import Path

from . import DefaultNames, __version__, get_home_config_path, is_version_unreleased
from .localenv import LocalEnv, Project, LocalConfig
from .repo import (
    GitRepo,
    Repo,
    is_url_or_git_path,
    normalize_git_url,
    split_git_url,
    commit_secrets,
    sanitize_url,
)
from .util import (
    UnfurlError,
    assert_not_none,
    get_base_dir,
    is_relative_to,
    substitute_env,
)
from .tosca_plugins.functions import get_random_password
from .yamlloader import make_yaml, make_vault_lib, yaml
from .venv import init_engine
from .logs import getLogger

if TYPE_CHECKING:
    from . import yamlmanifest
logger = getLogger("unfurl")

_skeleton_path = os.path.join(os.path.abspath(os.path.dirname(__file__)), "skeletons")


def rename_for_backup(dir):
    ctime = datetime.datetime.fromtimestamp(os.stat(dir).st_ctime)
    new = dir + "." + ctime.strftime("%Y-%m-%d-%H-%M-%S")
    os.rename(dir, new)
    return new


def _write_file(folder, filename, content) -> str:
    if not os.path.isdir(folder):
        os.makedirs(os.path.normpath(folder))
    filepath = os.path.join(folder, filename)
    with open(filepath, "w") as f:
        f.write(content)
    return filepath


def write_template(folder, filename, template, vars, templateDir=None) -> str:
    from .eval import RefContext
    from .runtime import NodeInstance
    from .support import apply_template

    if templateDir and not (os.path.isabs(templateDir) or templateDir[0] == "."):
        # built-in template
        templateDir = os.path.join(_skeleton_path, templateDir)

    if templateDir:
        searchPath = [templateDir, _skeleton_path]
    else:
        searchPath = [_skeleton_path]

    if not templateDir or not os.path.exists(os.path.join(templateDir, template)):
        # use default file if missing from templateDir
        templateDir = _skeleton_path

    with open(os.path.join(templateDir, template)) as f:
        source = f.read()
    if not source:
        return source
    instance = NodeInstance()
    instance._baseDir = _skeleton_path

    overrides = dict(loader=FileSystemLoader(searchPath))
    content = apply_template(source, RefContext(instance, vars), overrides)
    if folder is None:
        return cast(str, content)
    return _write_file(folder, filename, content)


def write_project_config(
    projectdir,
    filename=DefaultNames.LocalConfig,
    templatePath=DefaultNames.LocalConfig + ".j2",
    vars=None,
    templateDir=None,
):
    _vars = dict(include="", manifestPath=None)
    if vars:
        _vars.update(vars)
    return write_template(projectdir, filename, templatePath, _vars, templateDir)


def create_home(
    home=None, render=False, replace=False, runtime=None, no_runtime=None, **kw
):
    """
    Create the home project if missing
    """
    homePath = get_home_config_path(home)
    if not homePath:
        return None
    exists = os.path.exists(homePath)
    if exists and not replace:
        return None

    skeleton = kw.pop("skeleton", "home")
    homedir, filename = os.path.split(homePath)
    if render:  # just render
        repo = Repo.find_containing_repo(homedir)
        # XXX if repo and update: git stash; git checkout rendered
        ensembleDir = os.path.join(homedir, DefaultNames.EnsembleDirectory)
        ensembleRepo = Repo.find_containing_repo(ensembleDir)
        configPath, ensembleDir, password_vault = render_project(
            homedir, repo, ensembleRepo, None, skeleton
        )
        # XXX if repo and update: git commit -m"updated"; git checkout master; git stash pop
        return configPath
    else:
        if exists:
            rename_for_backup(homedir)
        else:
            logger.info(f"Missing Unfurl home project at {homedir}, creating it now...")

    newHome, configPath, repo = create_project(
        homedir,
        mono=not kw.get("poly"),
        skeleton=skeleton,
        runtime=runtime or "venv:",
        no_runtime=no_runtime,
        msg="Create the unfurl home repository",
        creating_home=True,
        **kw,
    )
    if repo:
        repo.repo.git.branch("rendered")  # now create a branch
    return configPath


def _create_repo(gitDir, ignore=True) -> GitRepo:
    import git

    if not os.path.isdir(gitDir):
        os.makedirs(gitDir)
    repo = git.Repo.init(gitDir)
    repo.index.add(add_hidden_git_files(gitDir))
    msg = f"Initial Commit for {uuid.uuid1()}"
    repo.index.commit(msg)
    repo.create_tag("INITIAL", message=msg)

    if ignore:
        Repo.ignore_dir(gitDir)
    return GitRepo(repo)


def write_service_template(projectdir, templateDir=None):
    return write_template(
        projectdir, "service_template.py", "service_template.py.j2", {}, templateDir
    )


def write_ensemble_manifest(
    destDir: str,
    manifestName: str,
    specRepo: Optional[GitRepo],
    specDir=None,
    extraVars=None,
    templateDir=None,
):
    if specDir:
        specDir = os.path.abspath(specDir)
    else:
        specDir = ""
    if extraVars:
        revision = extraVars.get("revision") or ""
    else:
        revision = ""
    if specRepo:
        vars = dict(specRepoUrl=specRepo.get_url_with_path(specDir, True, revision))
    else:
        vars = {}
    if extraVars:
        vars.update(extraVars)
    return write_template(destDir, manifestName, "manifest.yaml.j2", vars, templateDir)


def add_hidden_git_files(gitDir):
    # write .gitignore and  .gitattributes
    gitIgnorePath = write_template(gitDir, ".gitignore", "gitignore.j2", {})
    gitAttributesContent = (
        f"**/*{DefaultNames.JobsLog} merge=union\n*.remotelock lockable\n"
    )
    gitAttributesPath = _write_file(gitDir, ".gitattributes", gitAttributesContent)
    return [os.path.abspath(gitIgnorePath), os.path.abspath(gitAttributesPath)]


def _set_ensemble_vars(vars, externalProject, ensemblePath, context):
    if externalProject:
        vars["manifestPath"] = externalProject.get_relative_path(ensemblePath)
        vars["external"] = externalProject.name
    vars["context"] = context


def _warn_about_new_password(localProjectConfig):
    logger.warning(
        "A password was generated and included in the local config file at %s -- "
        "please keep this password safe, you will need it to decrypt any encrypted files "
        "committed to the repository.",
        localProjectConfig,
    )


def render_project(
    projectdir: str,
    repo: Optional[GitRepo],
    ensembleRepo: Optional[GitRepo],
    homePath: Optional[str],
    templateDir: Optional[str] = None,
    names: Any = DefaultNames,
    use_context: Optional[str] = None,
    mono=False,
    use_vault=True,
    skeleton_vars: Optional[Dict[str, Any]] = None,
    ensemble_template=True,
):
    """
    Creates a folder named `projectdir` with a git repository with the following files:

    unfurl.yaml
    local/unfurl.yaml
    ensemble-template.yaml
    ensemble/ensemble.yaml

    Returns the absolute path to unfurl.yaml
    """
    assert os.path.isabs(projectdir), projectdir + " must be an absolute path"
    # write the project files
    localConfigFilename = names.LocalConfig

    externalProject = None
    ensembleDir = os.path.join(projectdir, names.EnsembleDirectory)
    if ensembleRepo:
        if not is_relative_to(ensembleRepo.working_dir, projectdir):
            externalProject = find_project(ensembleRepo.working_dir, homePath)
        if externalProject:
            dirname, ensembleDirName = os.path.split(projectdir)
            if ensembleDirName == DefaultNames.ProjectDirectory:
                ensembleDirName = os.path.basename(dirname)
            relPath = externalProject.get_relative_path(
                os.path.join(ensembleRepo.working_dir, ensembleDirName)
            )
            ensembleDir = externalProject.get_unique_path(relPath)
        manifestName = names.Ensemble
        ensemblePath = os.path.join(ensembleDir, manifestName)

    if skeleton_vars:
        vars = skeleton_vars.copy()
    else:
        vars = {}
    if use_vault:
        if not vars.get("VAULT_PASSWORD"):
            vars["VAULT_PASSWORD"] = get_random_password()
        vaultpass = vars["VAULT_PASSWORD"]
        if "vaultid" not in vars:
            # use project name plus a couple of random digits to avoid collisions
            vars["vaultid"] = (
                Project.get_name_from_dir(projectdir)
                + get_random_password(2, "", "").upper()
            )
        vaultid = vars["vaultid"]
    else:
        vaultpass = vars["VAULT_PASSWORD"] = ""
        vaultid = ""

    # only commit external ensembles references if we are creating a mono repo
    # otherwise record them in the local config:
    localExternal = use_context and externalProject and not mono
    if ensembleRepo and (ensembleRepo.is_local_only() or localExternal):
        _set_ensemble_vars(vars, externalProject, ensemblePath, use_context)
    if localExternal:
        # since this is specified while creating the project set this as the default context
        vars["default_context"] = use_context

    localProjectConfig = write_project_config(
        os.path.join(projectdir, "local"),
        localConfigFilename,
        "unfurl.local.yaml.j2",
        vars,
        templateDir,
    )

    if localProjectConfig:
        if use_vault and (not skeleton_vars or not skeleton_vars.get("VAULT_PASSWORD")):
            _warn_about_new_password(localProjectConfig)

        localInclude = "+?include-local: " + os.path.join("local", localConfigFilename)
    else:
        # no local config
        use_vault = False
        localInclude = ""

    if use_vault:
        write_project_config(
            os.path.join(projectdir, "secrets"),
            names.SecretsConfig,
            "secrets.yaml.j2",
            vars,
            templateDir,
        )
        secretsInclude = "+?include-secrets: " + os.path.join(
            "secrets", names.SecretsConfig
        )
    else:
        secretsInclude = ""

    # note: local overrides secrets
    vars = dict(include=secretsInclude + "\n" + localInclude, vaultid=vaultid)
    if skeleton_vars:
        vars.update(skeleton_vars)
    if use_context and not localExternal:
        # since this is specified while creating the project set this as the default context
        vars["default_context"] = use_context
    if ensembleRepo and not (ensembleRepo.is_local_only() or localExternal):
        _set_ensemble_vars(vars, externalProject, ensemblePath, use_context)
    projectConfigPath = write_project_config(
        projectdir,
        names.LocalConfig,
        "unfurl.yaml.j2",
        vars,
        templateDir,
    )
    write_project_config(
        projectdir,
        names.LocalConfigTemplate,
        "local-unfurl-template.yaml.j2",
        vars,
        templateDir,
    )

    if ensemble_template:
        # write ensemble-template.yaml
        write_template(
            projectdir,
            names.EnsembleTemplate,
            "manifest-template.yaml.j2",
            {},
            templateDir,
        )
        # write service_template.py
        write_service_template(projectdir, templateDir)

    if ensembleRepo:
        extraVars = dict(
            ensembleUri=ensembleRepo.get_url_with_path(ensemblePath, True),
            # include the ensembleTemplate in the root of the specDir
            ensembleTemplate=names.EnsembleTemplate,
        )
        if skeleton_vars:
            extraVars.update(skeleton_vars)
            extraVars["inputs"] = get_input_vars(skeleton_vars)
        # write ensemble/ensemble.yaml
        write_ensemble_manifest(
            ensembleDir,
            manifestName,
            repo,
            projectdir,
            extraVars=extraVars,
            templateDir=templateDir,
        )
    if externalProject:
        # add the external project to the project and localRepositories configuration sections
        # split repos should not have references to ensembles
        # so register it with the local project config if not a mono repo
        configPath = localProjectConfig if localExternal else projectConfigPath
        LocalConfig(configPath).register_project(externalProject)
        externalProject.register_ensemble(
            ensemblePath, managedBy=find_project(projectdir, homePath)
        )
    return projectConfigPath, ensembleDir, make_vault_lib(vaultpass, vaultid)


def _find_project_repo(projectdir):
    repo = Repo.find_containing_repo(projectdir)
    if not repo:
        raise UnfurlError("Could not find an existing repository")
    if not repo.repo.head.is_valid():
        raise UnfurlError(
            "Existing repository is empty: unable to create project in empty git repositories"
        )
    return repo


def _find_or_create_ensemble_repo(projectdir, shared, ensemble_name, kw):
    if shared:
        ensembleRepo = Repo.find_containing_repo(shared)
        if not ensembleRepo:
            raise UnfurlError("can not find shared repository " + shared)
    else:
        ensembleDir = os.path.join(projectdir, ensemble_name)
        ensembleRepo = _create_repo(ensembleDir, not kw.get("submodule"))
        _add_ensemble_specific_unfurl_config(ensembleRepo, kw)
    return ensembleRepo


<<<<<<< HEAD
def _commit_repos(projectdir, repo, ensembleRepo, shared, kw, ensembleDir, runtime):
=======
def _commit_repos(
    projectdir,
    repo: GitRepo,
    ensembleRepo: Optional[GitRepo],
    shared,
    kw,
    ensembleDir,
    runtime,
):
>>>>>>> d7b24190
    if ensembleRepo:
        ensembleRepo.add_all(ensembleDir)
        if shared:
            message = "Adding ensemble"
        else:
            message = "Default ensemble repository boilerplate"
        ensembleRepo.repo.index.commit(message)

    if kw.get("submodule"):
        repo.add_sub_module(ensembleDir)

    if runtime:
<<<<<<< HEAD
        logger = logging.getLogger("unfurl")
=======
>>>>>>> d7b24190
        try:
            error_message = init_engine(projectdir, runtime)
            if error_message:
                logger.error(
                    "Unable to create Unfurl runtime %s: %s", runtime, error_message
                )
        except Exception:
            logger.error("Unable to create Unfurl runtime %s", runtime, exc_info=True)

    repo.add_all(projectdir)
    repo.repo.index.commit(kw.get("msg") or "Create a new Unfurl project")


def _get_shared(kw, homePath) -> Optional[str]:
    shared = kw.get("shared_repository")
    if shared:
        return shared
    context = kw.get("use_environment")
    if context and homePath:
        homeProject = find_project(homePath, None)
        assert homeProject
        return homeProject.get_default_project_path(context)
    return None


def create_project(
    projectdir,
    ensemble_name=None,
    home=None,
    mono=False,
    existing=False,
    empty=False,
    creating_home=False,
    **kw,
):
    # check both new and old name for option flag
    skeleton = kw.get("skeleton")
    create_context = kw.get("as_shared_environment") or kw.get("create_environment")
    use_context = kw.get("use_environment")
    skeleton_vars = dict((n, v) for n, v in kw.get("var", []))
    if existing:
        repo = _find_project_repo(projectdir)
    else:
        repo = None

    if create_context:
        # set context to the project name
        create_context = os.path.basename(projectdir)
        # defaults for a repository for an entire context
        mono = True
        if not ensemble_name:
            empty = True

    names = DefaultNames(EnsembleDirectory=ensemble_name)
    newHome = ""
    homePath = get_home_config_path(home)
    # don't try to create the home project if we are already creating the home project
    if (
        not creating_home
        and homePath is not None
        and projectdir != os.path.dirname(homePath)
    ):
        # create the home project (but only if it doesn't exist already)
        newHome = create_home(
            home, runtime=kw.get("runtime"), no_runtime=kw.get("no_runtime")
        )

    if repo:
        add_hidden_git_files(projectdir)
    else:
        repo = _create_repo(projectdir)

    shared = _get_shared(kw, homePath)
    if mono and not shared:
        ensembleRepo = repo
    elif empty:
        ensembleRepo = None
    else:
        ensembleRepo = _find_or_create_ensemble_repo(
            projectdir, shared, names.EnsembleDirectory, kw
        )

    logger.info(f"Creating Unfurl project at {projectdir}...")
    if "VAULT_PASSWORD" in skeleton_vars:
        use_vault = True
    elif empty:
        use_vault = False
    else:
        use_vault = kw.get("submodule") or mono
    projectConfigPath, ensembleDir, password_vault = render_project(
        projectdir,
        repo,
        ensembleRepo,
        homePath,
        skeleton,
        names,
        create_context or use_context,
        mono,
        use_vault,
        skeleton_vars,
    )
    if homePath and not creating_home:
        newProject = find_project(projectConfigPath, homePath)
        assert newProject
        homeProject = newProject.parentProject
        assert homeProject
        homeProject.register_project(newProject, create_context)

    if not kw.get("render"):
        if password_vault:
            yaml = make_yaml(password_vault)
            commit_secrets(os.path.dirname(projectConfigPath), yaml, repo)

        # if runtime was explicitly set and we didn't already create it in the home project
        # then create the runtime in this project
        create_runtime = not newHome and not kw.get("no_runtime") and kw.get("runtime")
        _commit_repos(
            projectdir,
            repo,
            ensembleRepo if not mono else None,
            shared,
            kw,
            ensembleDir,
            create_runtime,
        )

    return newHome, projectConfigPath, repo


def get_input_vars(skeleton_vars):
    s = ""
    for i, v in skeleton_vars.items():
        if i.startswith("input_"):
            s += f"{i[len('input_'):]}: {v}\n"
    return s


def clone_local_repos(manifest, sourceProject: Project, targetProject: Project):
    # We need to clone repositories that are local to the source project
    # otherwise we won't be able to find them
    for repoView in manifest.repositories.values():
        repoSpec = repoView.repository
        if repoSpec.name == "self":
            continue
        # XXX should look in home project too
        repo = sourceProject.find_git_repo_from_repository(repoSpec)
        if repo:
            targetProject.find_or_clone(repo)


def _add_ensemble_specific_unfurl_config(repo: GitRepo, kw: dict):
    # when creating a separate repo, add a stub unfurl.yaml too
    skeleton_vars = dict((n, v) for n, v in kw.get("var", []))
    use_context = kw.get("use_environment")
    if use_context:
        skeleton_vars["default_context"] = use_context
    skeleton_vars["ensemble_repository_config"] = (
        "# The configuration here is specific to the ensemble.yaml found in the same directory of this file.\n"
        "# The project-level unfurl.yaml configuration can override these and environment-specific configuration should be set there."
    )
    project_config_path, ensembleDir, password_vault = render_project(
        repo.working_dir,
        repo,
        None,
        None,
        kw.get("skeleton"),
        DefaultNames,
        use_context,
        False,
        not kw.get("submodule"),  # if submodule, use parent repo's vault
        skeleton_vars,
        False,
    )
    if password_vault:
        yaml = make_yaml(password_vault)
        commit_secrets(repo.working_dir, yaml, repo)
    repo.add_all(repo.working_dir)


def _create_ensemble_repo(
    manifest: "yamlmanifest.ReadOnlyManifest", repo: Optional[GitRepo], kw: dict
):
    manifest_path = manifest.manifest.path
    assert manifest_path
    destDir = os.path.dirname(manifest_path)
    if not repo:
        repo = _create_repo(destDir)
        _add_ensemble_specific_unfurl_config(repo, kw)
    elif not os.path.isdir(destDir):
        os.makedirs(destDir)

    manifest.metadata["uri"] = repo.get_url_with_path(manifest_path, True)
    with open(manifest_path, "w") as f:
        manifest.dump(f)

    if not kw.get("render"):  # don't commit if --render set
        repo.repo.index.add([manifest_path])
        repo.repo.index.commit("Default ensemble repository boilerplate")
    return repo


def _looks_like(path, name):
    # in case path is a directory:
    if os.path.isfile(os.path.join(path, name)):
        return path, name
    if path.endswith(name):  # name is explicit so don't need to check if file exists
        return os.path.split(path)
    return None


def _from_localenv(
    sourceProject: Project,
    sourcePath: str,
    use_environment: Optional[str],
    home_path: Optional[str],
) -> Optional[dict]:
    try:
        overrides = dict(ENVIRONMENT=use_environment)
        localEnv = LocalEnv(sourcePath, home_path, overrides=overrides)
        assert localEnv.manifestPath
        sourceDir = sourceProject.get_relative_path(
            os.path.dirname(localEnv.manifestPath)
        )
        # note: if sourceDir.startswith("..") then ensemble lives in another's project's repo
        return dict(sourceDir=sourceDir, localEnv=localEnv)
    except UnfurlError:
        # XXX if UnfurlError is "could not find external project", reraise
        # sourcePath wasn't a project or ensemble
        logger.trace(f"Init could not load {sourcePath}", exc_info=1)
        return None


def _find_templates(sourceProject: Project, sourcePath: str):
    # look for an ensemble-template or service_template in source path
    if os.path.isdir(os.path.join(sourcePath, DefaultNames.ProjectDirectory)):
        sourcePath = os.path.join(sourcePath, DefaultNames.ProjectDirectory)
    template = _looks_like(sourcePath, DefaultNames.EnsembleTemplate)
    if template:
        sourceDir = sourceProject.get_relative_path(template[0])
        return dict(sourceDir=sourceDir, ensembleTemplate=template[1])
    template = _looks_like(sourcePath, DefaultNames.ServiceTemplate)
    if template:
        sourceDir = sourceProject.get_relative_path(template[0])
        return dict(sourceDir=sourceDir, serviceTemplate=template[1])
    return None


def find_project(source: str, home_path: Optional[str]):
    src_dir = get_base_dir(source)
    sourceRoot = Project.find_path(src_dir)
    if sourceRoot:
        if home_path:
            return Project(sourceRoot, Project(home_path))
        return Project(sourceRoot)
    return None


def _get_context_and_shared_repo(project: Project, options):
    # when creating ensemble, get the default project for the given context if set
    shared_repo = None
    shared = options.get("shared_repository")
    context = options.get("use_environment")
    if not context:
        context = project.get_default_context()
    if not shared and context:
        shared = project.get_default_project_path(context)
    if shared:
        shared_repo = Repo.find_containing_repo(shared)
        if not shared_repo:
            raise UnfurlError("can not find shared repository " + shared)

    return context, shared_repo


class EnsembleBuilder:
    def __init__(self, source: str, ensemble_name: str, options: Dict[str, Any]):
        # user specified url or path
        self.input_source = source
        self.options = options
        self.ensemble_name = ensemble_name
        self.mono = options.get("mono") or options.get("existing")
        self.home_path = get_home_config_path(options.get("home"))
        self.skeleton_vars = dict((n, v) for n, v in options.get("var", []))

        self.source_project: Optional[Project] = None  # step 1
        self.source_path: Optional[str] = None  # step 1 relative path in source_project
        self.source_revision: Optional[str] = None  # step 1

        self.template_vars: Optional[Dict[str, Any]] = None  # step 2
        self.environment: Optional[str] = None  # step 2 environment name
        self.shared_repo: Optional[GitRepo] = None  # step 2

        self.dest_project: Optional[Project] = None  # step 3
        self.dest_path: Optional[str] = None  # step 3 relative path in dest_project

        self.manifest = None  # final step
        self.logger = logger

    def create_project_from_ensemble(self, dest):
        # XXX create a new project from scratch for the ensemble
        #     if os.path.exists(dest) and os.listdir(dest):
        #         raise UnfurlError(
        #             'Can not create a project in "%s": folder is not empty' % dest
        #         )
        #     newHome, projectConfigPath, repo = createProject(
        #         dest, empty=True, **options
        #     )
        #     return Project(projectConfigPath)
        raise UnfurlError(
            f"Can't clone \"{self.input_source}\": it isn't in an Unfurl project or repository"
        )

    def configure(self, remote_source: bool):
        # set self.template_vars for creating a new ensemble
        assert not self.template_vars
        # source is a path into the project relative to the current directory
        assert self.source_path
        source_project = assert_not_none(self.source_project)
        source_path = os.path.join(source_project.projectRoot, self.source_path)
        if not os.path.exists(source_path):
            raise UnfurlError(
                f'Given source "{os.path.abspath(source_path)}" {source_project.projectRoot} ... {self.source_path} does not exist.'
            )
        specific_file = self.source_path != "." and not self.source_path.endswith(
            "unfurl.yaml"
        )
        source_has_ensembles = source_project.has_ensembles()
        if (
            not specific_file
            and not self.options.get("want_init")
            and remote_source  # always create a new ensemble if cloning from self or another local project
            and source_has_ensembles  # we want a new ensemble if source is a blueprint project with no ensembles
        ):
            self.template_vars = {}  # don't create an ensemble
        else:
            template_vars = _find_templates(source_project, source_path)
            if not template_vars:
                # if none are found then try to treat source_path as an ensemble to clone
                template_vars = _from_localenv(
                    source_project,
                    source_path,
                    self.options.get("use_environment"),
                    self.home_path,
                )
                if not template_vars:
                    if specific_file and os.path.isfile(source_path):
                        # assume its an ensemble-template
                        sourceDir, ensembleTemplate = os.path.split(source_path)
                        template_vars = dict(
                            sourceDir=sourceDir, ensembleTemplate=ensembleTemplate
                        )
                    elif self.options.get("want_init"):
                        # can't find anything to do, so raise an error
                        raise UnfurlError(
                            f"Can't find suitable template files or ensemble to clone in source {source_path}"
                        )
                    else:
                        template_vars = {}  # otherwise, don't create an ensemble
            self.template_vars = template_vars
        logger.trace(
            f"creating ensemble from {'remote' if remote_source else 'local'} {'' if source_has_ensembles else 'blueprint '}repo at {source_path} with %s",
            self.template_vars,
        )
        assert self.template_vars is not None
        if self.options.get("use_deployment_blueprint"):
            self.template_vars["deployment_blueprint"] = self.options[
                "use_deployment_blueprint"
            ]

    @staticmethod
    def _get_ensemble_dir(targetPath):
        assert not os.path.isabs(targetPath), targetPath
        if not targetPath or targetPath == ".":
            destDir, manifestName = (
                DefaultNames.EnsembleDirectory,
                DefaultNames.Ensemble,
            )
        elif targetPath.endswith(".yaml") or targetPath.endswith(".yml"):
            destDir, manifestName = os.path.split(targetPath)
        else:
            destDir = targetPath
            manifestName = DefaultNames.Ensemble
        return destDir, manifestName

    def _get_inputs_template(self) -> str:
        project = assert_not_none(self.source_project)
        local_template = os.path.join(project.projectRoot, DefaultNames.InputsTemplate)
        if os.path.isfile(local_template):
            with open(local_template) as f:
                return f.read()
        else:
            return get_input_vars(self.skeleton_vars)

    def _create_ensemble_from_template(self, project: Project, destDir, manifestName):
        from unfurl import yamlmanifest

        specProject = assert_not_none(self.dest_project)
        source_project = assert_not_none(self.source_project)
        assert self.template_vars is not None
        sourceDir = os.path.normpath(
            os.path.join(source_project.projectRoot, self.template_vars["sourceDir"])
        )
        spec_repo_view, relPath, bare = specProject.find_path_in_repos(sourceDir)
        if not spec_repo_view or not spec_repo_view.repo:
            raise UnfurlError(
                '"%s" is not in a git repository. Cloning from plain file directories not yet supported'
                % os.path.abspath(sourceDir)
            )
        self.template_vars["revision"] = self.source_revision or ""
        manifestPath = write_ensemble_manifest(
            os.path.join(project.projectRoot, destDir),
            manifestName,
            spec_repo_view.repo,
            sourceDir,
            self.template_vars,
            self.options.get("skeleton"),
        )
        localEnv = LocalEnv(
            manifestPath,
            project=project,
            override_context=self.options.get("use_environment"),
            parent=self.options.get("parent_localenv"),
        )
        manifest = yamlmanifest.ReadOnlyManifest(
            localEnv=localEnv, vault=localEnv.get_vault()
        )
        return localEnv, manifest

    def create_new_ensemble(self) -> str:
        """
        If "localEnv" is in template_vars, clone that ensemble;
        otherwise create one from a template with template_vars
        """
        from unfurl import yamlmanifest

        if self.shared_repo:
            destProject: Project = assert_not_none(
                find_project(self.shared_repo.working_dir, self.home_path)
            )
        else:
            destProject = assert_not_none(self.dest_project)

        assert self.template_vars
        assert not self.manifest
        assert self.dest_path is not None

        destDir, manifestName = self._get_ensemble_dir(self.dest_path)
        # choose a destDir that doesn't conflict with an existing folder
        # (i.e. if default ensemble already exists)
        if self.options.get("overwrite"):
            destDir = os.path.join(destProject.projectRoot, destDir)
        else:
            destDir = destProject.get_unique_path(destDir)

        # destDir is now absolute
        targetPath = os.path.normpath(os.path.join(destDir, manifestName))
        assert (not self.shared_repo) or targetPath.startswith(
            self.shared_repo.working_dir
        ), (
            targetPath,
            self.shared_repo.working_dir,
        )

        template_vars = self.template_vars
        if "localEnv" not in template_vars:
            # we found a template file to clone
            template_vars["inputs"] = self._get_inputs_template()
            localEnv, manifest = self._create_ensemble_from_template(
                destProject,
                destDir,
                manifestName,
            )
        else:
            # look for an ensemble at the given path or use the source project's default
            localEnv = template_vars["localEnv"]
            manifest = yamlmanifest.clone(localEnv, targetPath)

        dest_project = assert_not_none(self.dest_project)
        repo = self.shared_repo or self.mono and dest_project.project_repoview.repo
        _create_ensemble_repo(
            manifest,
            repo,
            self.options,
        )
        manifest_path: str = assert_not_none(manifest.path)
        if destProject.projectRoot != dest_project.projectRoot:
            # cross reference each other
            destProject.register_ensemble(
                manifest_path, managedBy=self.dest_project, context=self.environment
            )
            dest_project.register_ensemble(
                manifest_path, project=destProject, context=self.environment
            )
        elif repo:  # register if added in the same repo
            destProject.register_ensemble(manifest_path, context=self.environment)
        if not self.options.get("render") and destProject.localConfig.config.saved:
            msg = f"Add ensemble at {destProject.get_relative_path(manifest_path)}"
            assert_not_none(destProject.project_repoview.repo).commit_files(
                [assert_not_none(destProject.localConfig.config.path)], msg
            )
        self.manifest = manifest
        return destDir

    def clone_local_project(
        self, currentProject: Optional[Project], sourceProject: Project, dest_dir: str
    ) -> Project:
        self.source_path = sourceProject.get_relative_path(self.input_source)
        assert self.source_path
        assert not self.source_path.startswith(
            ".."
        ), f"{self.source_path} should be inside the project"
        if not sourceProject.project_repoview.repo:
            raise UnfurlError(
                f"Only local projects with a git repository can be cloned."
            )
        if currentProject:
            repoURL = sourceProject.project_repoview.repo.url
            if currentProject.find_git_repo(repoURL):
                # if the repo has already been cloned into this project, just use that one
                newrepo = currentProject.find_or_create_working_dir(repoURL)
                search = os.path.join(newrepo.working_dir, self.source_path)
            else:
                # just register the source project's repo as a localRepository
                currentProject.register_project(sourceProject, save_project=False)
                self.source_project = sourceProject
                return sourceProject
        else:
            # clone the source project's git repo
            newrepo = sourceProject.project_repoview.repo.clone(dest_dir)
            search = os.path.join(
                dest_dir, sourceProject.project_repoview.path, self.source_path
            )

        self.source_project = find_project(search, self.home_path)
        if not self.source_project:
            raise UnfurlError(
                f"project not found in {search}, cloned to {newrepo.working_dir}"
            )
        return self.source_project

    def resolve_input_source(self, current_project) -> str:
        if self.input_source.startswith("cloudmap:"):
            from .cloudmap import CloudMap

            local_env = LocalEnv(
                can_be_empty=True,
                homePath=self.home_path,
                project=current_project,
                override_context=self.options.get("use_environment"),
            )
            cloudmap = CloudMap.get_db(local_env)
            repo_key = self.input_source[len("cloudmap:") :]
            repo_record = cloudmap.repositories.get(repo_key)
            if repo_record:
                self.input_source = repo_record.git_url()
            else:
                raise UnfurlError(f"Could not find {repo_key} in the cloudmap.")
        return self.input_source

    def clone_remote_project(
        self, currentProject: Optional[Project], destDir: str
    ) -> Project:
        # check if source is a git url
        repoURL, filePath, revision = split_git_url(self.input_source)
        self.source_revision = revision
        repoURL = normalize_git_url(repoURL)
        if currentProject:
            repo = currentProject.find_or_create_working_dir(repoURL, revision)
            destDir = repo.working_dir
        else:
            if os.path.exists(destDir) and os.listdir(destDir):
                raise UnfurlError(
                    f'Can not clone project into "{destDir}": folder is not empty'
                )
            # clone the remote repo to destDir
            Repo.create_working_dir(repoURL, destDir, revision)

        targetDir = os.path.join(destDir, filePath)
        sourceProjectRoot = Project.find_path(targetDir, destDir)
        clean_url = sanitize_url(self.input_source)
        self.logger.debug(f'cloned "{clean_url}" to "{destDir}"')
        if not sourceProjectRoot:
            raise UnfurlError(
                f'Error: cloned "{clean_url}" to "{destDir}" but couldn\'t find an Unfurl project'
            )

        self.source_project = find_project(sourceProjectRoot, self.home_path)
        # set source to point to the cloned project
        assert self.source_project
        self.source_path = self.source_project.get_relative_path(targetDir)
        return self.source_project

    def _needs_local_config(self, clonedProject: Project) -> bool:
        return bool(self.skeleton_vars) and not os.path.exists(
            os.path.join(clonedProject.projectRoot, "local", DefaultNames.LocalConfig)
        )

    def set_dest_project_and_path(
        self,
        existingSourceProject: Optional[Project],
        existingDestProject: Optional[Project],
        dest: str,
    ) -> None:
        assert self.dest_project is None
        if existingDestProject:
            #  set that as the dest_project
            self.dest_project = existingDestProject
        else:
            # otherwise set source_project as the dest_project
            self.dest_project = self.source_project
            if self.source_project is not existingSourceProject:
                # set "" as dest because we already "consumed" dest by cloning the project to that location
                dest = ""

        assert self.dest_project is not None
        if not existingDestProject or self._needs_local_config(self.dest_project):
            # create local/unfurl.yaml in the new project
            if _create_local_config(self.dest_project, self.logger, self.skeleton_vars):
                # reload project with the new local project config
                self.dest_project = find_project(
                    self.dest_project.projectRoot, self.home_path
                )

        assert self.dest_project
        if os.path.isabs(dest):
            relDestDir = self.dest_project.get_relative_path(dest)
            assert not relDestDir.startswith(".."), relDestDir
        else:
            relDestDir = dest.lstrip("./")
        if (
            self.ensemble_name
            and self.ensemble_name != DefaultNames.EnsembleDirectory
            or relDestDir == "."
            or not relDestDir
        ):
            relDestDir = self.ensemble_name
        self.dest_path = relDestDir
        (self.environment, self.shared_repo) = _get_context_and_shared_repo(
            self.dest_project, self.options
        )
        if (
            existingDestProject
            and not self.shared_repo
            and (self.options.get("empty") or self.mono)
        ):
            # ensemble will be created in the same repo as existingDestProject, add environment too
            self.add_missing_environment(existingDestProject)

    def has_existing_ensemble(self, sourceProject: Optional[Project]) -> bool:
        if self.source_project is not sourceProject and not self.shared_repo:
            assert self.template_vars is not None
            if "localEnv" in self.template_vars and os.path.exists(
                Path(assert_not_none(self.dest_project).projectRoot)
                / assert_not_none(self.dest_path)
            ):
                # the ensemble is already part of the source project repository or a submodule
                return True
        return False

    def set_source(self, sourceProject: Project) -> None:
        self.source_project = sourceProject
        # make source relative to the source project
        source_path = sourceProject.get_relative_path(self.input_source)
        assert not source_path.startswith("..")
        self.source_path = source_path

    def add_missing_environment(self, existing_project: Project) -> bool:
        kw = self.options
        use_context = cast(Optional[str], kw.get("use_environment"))
        if use_context and use_context not in existing_project.contexts:
            skeleton_vars = dict((n, v) for n, v in kw.get("var", []))
            skeleton_vars["default_context"] = use_context
            content = write_project_config(
                None,
                "",
                "unfurl.yaml.j2",
                skeleton_vars,
                kw.get("skeleton"),
            )
            existing_project.add_context(
                use_context, yaml.load(content)["environments"][use_context]
            )
            logger.info(
                f"Added new environment {use_context} to project {existing_project.projectRoot}"
            )
            if not self.mono:  # save now, not gonna be saved later
                existing_project.localConfig.config.save()
            return True
        return False

    def set_ensemble(
        self,
        isRemote: bool,
        existingSourceProject: Optional[Project],
    ) -> str:
        sourceWasCloned = self.source_project is not existingSourceProject
        assert self.dest_project
        assert self.source_project
        if not self.template_vars:
            if self.source_project.has_ensembles():
                # XXX if not destIsNew and use_environment warn: that setting is ignored with existing deployments
                return (
                    "Cloned project with a pre-existing ensemble(s) to "
                    + self.dest_project.projectRoot
                )
            else:
                # source wasn't pointing to an ensemble to clone
                return "Cloned empty project to " + self.dest_project.projectRoot

        destDir = self.create_new_ensemble()
        if not isRemote and sourceWasCloned and existingSourceProject:
            # we need to clone the referenced local repos so the new project has access to them
            clone_local_repos(
                self.manifest,
                existingSourceProject,
                assert_not_none(self.dest_project),
            )
        return f'Created new ensemble at "{os.path.abspath(destDir)}"'

    def load_ensemble_template(self):
        if not self.template_vars or not self.template_vars.get("ensembleTemplate"):
            raise UnfurlError(
                "Clone with --design not supported: no ensemble template found."
            )
        assert isinstance(self.template_vars["sourceDir"], str)
        sourceDir = os.path.normpath(
            os.path.join(
                assert_not_none(self.source_project).projectRoot,
                self.template_vars["sourceDir"],
            )
        )
        # assert ensemble_template_path in dest_project
        assert self.dest_project and Path(sourceDir).relative_to(
            self.dest_project.projectRoot
        )
        ensemble_template_path = os.path.join(
            sourceDir, cast(str, self.template_vars["ensembleTemplate"])
        )
        # load the template, cloning referenced repositories as needed
        LocalEnv(ensemble_template_path).get_manifest()
        return "Cloned blueprint to " + ensemble_template_path


def clone(
    source: str,
    dest: str,
    ensemble_name: str = DefaultNames.EnsembleDirectory,
    **options: Any,
) -> str:
    """
    Clone the ``source`` project or ensemble to ``dest``. If ``dest`` isn't in a project, create a new one.

    ``source`` can be a git URL or a path inside a local git repository.
    Git URLs can specify a particular file in the repository using an URL fragment like ``#<branch_or_tag>:<file\path>``.
    You can use cloudmap url like ``cloudmap:<package_id>``, which will resolve to a git URL.

    If ``source`` can point to an Unfurl project, an ensemble template, a service template, an existing ensemble, or a folder containing one of those.

    The result of the clone depends on the destination:

    ======================= ===============================================
    ``dest``                Result
    ======================= ===============================================
    Inside source project   New or forked ensemble (depending on source)
    Missing or empty folder Clone project, create new ensemble if missing
    Another project         See below
    Non-empty folder        Error, abort
    ======================= ===============================================

    When creating a new ensemble from a source, if the source points to:

    * an ensemble: fork the ensemble (clone without status and new uri)
    * an ensemble template or TOSCA service template: a create new ensemble from the template.
    * a project: If the project includes a ensemble-template.yaml, use that; if missing, fork the project's default ensemble.

    When dest is set to another project, clone's behavior depends on source:

    If the source is a local file path, the project and local repository is registered in the destination project and a new ensemble is created based on the source.

    If the source is a git URL, the repository is cloned inside the destination project. A new ensemble is only created if the source specified a specific ensemble or template or if the source was blueprint project (i.e. it contains an ensemble template but doesn't contain any ensembles).

    When deploying an ensemble that is in project that was cloned into another project, the environment setting in each unfurl.yaml are merged, with the top-level project's settings taking precedence.
    """
    builder = EnsembleBuilder(source, ensemble_name, options)
    if not dest:
        dest = Repo.get_path_for_git_repo(source)  # choose dest based on source url
        if os.path.exists(dest):
            raise UnfurlError(
                'Can not clone project to "'
                + dest
                + '": file already exists with that name'
            )
    currentProject = find_project(dest, builder.home_path)
    if currentProject:
        logger.trace(f"Cloning in to project at {currentProject.projectRoot}")
    source = builder.resolve_input_source(currentProject)

    ### step 1: clone the source repository and set the the source path
    sourceProject: Optional[Project] = None
    isRemote = is_url_or_git_path(source)

    if isRemote:
        builder.clone_remote_project(currentProject, dest)
    else:
        sourceProject = find_project(source, builder.home_path)
        if not sourceProject or not sourceProject.project_repoview.repo:
            # source wasn't in a project in a repo
            # XXX currently just raises error
            return builder.create_project_from_ensemble(dest)

        relDestDir = sourceProject.get_relative_path(dest)
        if relDestDir.startswith("..") and (
            not currentProject
            or not currentProject.project_repoview.repo
            or currentProject.project_repoview.repo.working_dir
            != sourceProject.project_repoview.repo.working_dir
        ):
            # dest is outside the source project and is in a different repo than the current project
            # so clone the source project
            builder.clone_local_project(currentProject, sourceProject, dest)
        else:
            # dest is in the source project's repo
            # so don't need to clone, just need to create an ensemble
            builder.set_source(sourceProject)
            dest = os.path.abspath(dest)

    assert builder.source_project

    ##### step 2: create destination project if necessary and determine shared project
    builder.set_dest_project_and_path(sourceProject, currentProject, dest)
    if options.get("empty") and not options.get("design"):
        # don't create an ensemble
        if builder.source_project is sourceProject:
            return "Project already exists."
        return "Cloned project to " + assert_not_none(builder.dest_project).projectRoot

    ##### step 3: examine source for template details
    builder.configure(isRemote)

    if options.get("design"):
        # don't create an ensemble but fully instantiate the ensemble-template
        # to prepare the project for development
        return builder.load_ensemble_template()

    ##### step 4 create ensemble in destination project if needed
    return builder.set_ensemble(isRemote, sourceProject)


def _create_local_config(clonedProject, logger, vars):
    local_template = os.path.join(
        clonedProject.projectRoot, DefaultNames.LocalConfigTemplate
    )
    if os.path.isfile(local_template):
        with open(local_template) as s:
            contents = s.read()

        contents = "\n".join(
            [line for line in contents.splitlines() if not line.startswith("##")]
        )
        dest = os.path.join(
            clonedProject.projectRoot, "local", DefaultNames.LocalConfig
        )
        # log warning if invoked
        vars["generate_new_vault_password"] = (
            lambda: _warn_about_new_password(dest) or get_random_password()
        )
        # replace ${var} or preserve if not set
        contents = substitute_env(contents, vars, True)

        _write_file(
            os.path.join(clonedProject.projectRoot, "local"),
            DefaultNames.LocalConfig,
            contents,
        )

        logger.info(
            f'Generated new a local project configuration file at "{dest}"\n'
            "Please review it for any instructions on configuring this project."
        )
        return True
    return False<|MERGE_RESOLUTION|>--- conflicted
+++ resolved
@@ -414,9 +414,6 @@
     return ensembleRepo
 
 
-<<<<<<< HEAD
-def _commit_repos(projectdir, repo, ensembleRepo, shared, kw, ensembleDir, runtime):
-=======
 def _commit_repos(
     projectdir,
     repo: GitRepo,
@@ -426,7 +423,6 @@
     ensembleDir,
     runtime,
 ):
->>>>>>> d7b24190
     if ensembleRepo:
         ensembleRepo.add_all(ensembleDir)
         if shared:
@@ -439,10 +435,6 @@
         repo.add_sub_module(ensembleDir)
 
     if runtime:
-<<<<<<< HEAD
-        logger = logging.getLogger("unfurl")
-=======
->>>>>>> d7b24190
         try:
             error_message = init_engine(projectdir, runtime)
             if error_message:
