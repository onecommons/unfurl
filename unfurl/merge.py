--- conflicted
+++ resolved
@@ -229,15 +229,10 @@
             templatePath = key.pointer
 
     try:
-<<<<<<< HEAD
         if isinstance(
             template, list
         ) and value == "maplist":
             template = dict(_maplist(template))
-=======
-        if isinstance(template, list) and value == "maplist":
-            template = {var["key"]: var["value"] for var in template}
->>>>>>> ba9a4fe4
         elif value != "raw" and isinstance(
             template, Mapping
         ):  # raw means no further processing
