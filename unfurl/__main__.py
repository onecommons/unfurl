#!/usr/bin/env python
# Copyright (c) 2020 Adam Souzis
# SPDX-License-Identifier: MIT
"""
Applies a Unfurl ensemble

For each configuration, run it if required, then record the result
"""
import functools
import getpass
import json
import logging
import os
import os.path
import re
import shlex
import subprocess
import sys
import traceback
from pathlib import Path
from typing import Optional

import click

from . import DefaultNames, __version__, get_home_config_path
from . import init as initmod
<<<<<<< HEAD
from . import logs, versionTuple
=======
from . import init_logging, version_tuple
>>>>>>> 017bdbda
from .job import run_job
from .localenv import LocalEnv, Project
from .logs import Levels
from .support import Status
from .util import filter_env, get_package_digest

_latestJobs = []  # for testing
_args = []  # for testing


def option_group(*options):
    return lambda func: functools.reduce(lambda a, b: b(a), options, func)


@click.group()
@click.pass_context
@click.option(
    "--home",
    envvar="UNFURL_HOME",
    type=click.Path(exists=False),
    help="Path to .unfurl_home",
)
@click.option("--runtime", envvar="UNFURL_RUNTIME", help="use this runtime")
@click.option(
    "--no-runtime",
    envvar="UNFURL_NORUNTIME",
    default=False,
    is_flag=True,
    help="ignore runtime settings",
)
@click.option("-v", "--verbose", count=True, help="verbose mode (-vvv for more)")
@click.option(
    "-q",
    "--quiet",
    default=False,
    is_flag=True,
    help="Only output errors to the stdout",
)
@click.option("--logfile", default=None, help="Log messages to file (at DEBUG level)")
@click.option(
    "--tmp",
    envvar="UNFURL_TMPDIR",
    type=click.Path(exists=True),
    help="Directory for saving temporary files",
)
@click.option("--loglevel", envvar="UNFURL_LOGGING", help="log level (overrides -v)")
@click.option(
    "--version-check",
    envvar="UNFURL_VERSION_CHECK",
    help="warn if older than the given version",
)
def cli(
    ctx,
    verbose=0,
    quiet=False,
    logfile=None,
    loglevel=None,
    tmp=None,
    version_check=None,
    **kw,
):
    # ensure that ctx.obj exists and is a dict (in case `cli()` is called
    # by means other than the `if` block below
    ctx.ensure_object(dict)
    ctx.obj.update(kw)

    if tmp is not None:
        os.environ["UNFURL_TMPDIR"] = tmp

<<<<<<< HEAD
    effective_log_level = detect_log_level(loglevel, quiet, verbose)
    ctx.obj["verbose"] = detect_verbose_level(effective_log_level)
    logs.set_root_log_level(effective_log_level.value)
    if logfile:
        logs.add_log_file(logfile)
    if version_check and versionTuple() < versionTuple(version_check):
=======
    levels = [logging.INFO, logging.VERBOSE, logging.DEBUG, logging.TRACE]
    if quiet:
        effectiveLogLevel = logging.CRITICAL
    else:
        # TRACE (5)
        effectiveLogLevel = levels[min(verbose, 3)]

    if loglevel:  # UNFURL_LOGGING overrides command line -v
        effectiveLogLevel = dict(
            CRITICAL=50, ERROR=40, WARNING=30, INFO=20, VERBOSE=15, DEBUG=10, TRACE=5
        )[loglevel.upper()]
    # verbose: 0 == INFO, -1 == CRITICAL, >= 1 == DEBUG or TRACE
    if effectiveLogLevel == logging.CRITICAL:
        verbose = -1
    elif effectiveLogLevel >= logging.INFO:
        verbose = 0
    elif effectiveLogLevel == 15:
        verbose = 1
    elif effectiveLogLevel == 10:
        verbose = 2
    elif effectiveLogLevel == 5:
        verbose = 3
    ctx.obj["verbose"] = verbose
    init_logging(effectiveLogLevel, logfile)
    if version_check and version_tuple() < version_tuple(version_check):
>>>>>>> 017bdbda
        logging.warning(
            "current version %s older than expected version %s",
            __version__(True),
            version_check,
        )


def detect_log_level(loglevel: Optional[str], quiet: bool, verbose: int) -> Levels:
    if quiet:
        effective_log_level = Levels.CRITICAL
    else:
        if os.getenv("UNFURL_LOGGING"):
            effective_log_level = Levels[os.getenv("UNFURL_LOGGING").upper()]
        else:
            levels = [Levels.INFO, Levels.VERBOSE, Levels.DEBUG, Levels.TRACE]
            effective_log_level = levels[min(verbose, 3)]
    if loglevel:
        effective_log_level = Levels[loglevel.upper()]
    return effective_log_level


def detect_verbose_level(effective_log_level: Levels) -> int:
    if effective_log_level is Levels.VERBOSE:
        verbose = 1
    elif effective_log_level is Levels.DEBUG:
        verbose = 2
    elif effective_log_level is Levels.TRACE:
        verbose = 3
    elif effective_log_level is Levels.CRITICAL:
        verbose = -1
    else:
        verbose = 0
    return verbose


jobControlOptions = option_group(
    click.option(
        "--dryrun",
        default=False,
        is_flag=True,
        help="Do not modify anything, just do a dry run.",
    ),
    click.option(
        "--commit",
        default=False,
        is_flag=True,
        help="Commit modified files to the instance repository. (Default: false)",
    ),
    click.option(
        "--dirty",
        type=click.Choice(["abort", "ok", "auto"]),
        default="auto",
        help="Action if there are uncommitted changes before run. (Default: auto)",
    ),
    click.option("-m", "--message", help="commit message to use"),
    click.option(
        "--jobexitcode",
        type=click.Choice(["error", "degraded", "never"]),
        default="never",
        help="Set exit code to 1 if job status is not ok.",
    ),
)

commonJobFilterOptions = option_group(
    click.option("--template", help="TOSCA template to target"),
    click.option("--instance", help="instance name to target"),
    click.option("--query", help="Run the given expression upon job completion"),
    click.option("--trace", default=0, help="Set the query's trace level"),
    click.option(
        "--output",
        type=click.Choice(["text", "json", "none"]),
        default="text",
        help="How to print summary of job run",
    ),
    click.option("--starttime", help="Set the start time of the job."),
    click.option(
        "--destroyunmanaged",
        default=False,
        is_flag=True,
        help="include unmanaged instances for consideration when destroying",
    ),
)


@cli.command(short_help="Run and record an ad-hoc command")
@click.pass_context
# @click.argument("action", default="*:upgrade")
@click.option("--ensemble", default="", type=click.Path(exists=False))
# XXX:
# @click.option(
#     "--append", default=False, is_flag=True, help="add this command to the previous"
# )
# @click.option(
#     "--replace", default=False, is_flag=True, help="replace the previous command"
# )
@jobControlOptions
@commonJobFilterOptions
@click.option("--host", help="host to run the command on")
@click.option("--operation", help="TOSCA operation to run")
@click.option("--module", help="ansible module to run (default: command)")
@click.argument("cmdline", nargs=-1, type=click.UNPROCESSED)
def run(ctx, instance="root", cmdline=None, **options):
    """
    Run an ad-hoc command in the context of the given ensemble.
    Use "--" to separate the given command line, for example:

    > unfurl run -- echo 'hello!'

    If --host or --module is set, the ansible configurator will be used. e.g.:

    > unfurl run --host=example.com -- echo 'hello!'
    """
    options.update(ctx.obj)
    options["instance"] = instance
    options["cmdline"] = cmdline
    return _run(options.pop("ensemble"), options, ctx.info_name)


def _get_runtime(options, ensemblePath):
    runtime = options.get("runtime")
    localEnv = None
    if not runtime:
        localEnv = LocalEnv(ensemblePath, options.get("home"))
        runtime = localEnv.get_runtime()
    return runtime, localEnv


def _run(ensemble, options, workflow=None):
    if workflow:
        options["workflow"] = workflow

    if not options.get("no_runtime"):
        runtime, localEnv = _get_runtime(options, ensemble)
        if runtime and runtime != ".":
            if not localEnv:
                localEnv = LocalEnv(ensemble, options.get("home"))
            return _run_remote(runtime, options, localEnv)
    return _run_local(ensemble, options)


def _venv(runtime, env):
    if env is None:
        env = os.environ.copy()
    # see virtualenv activate
    env.pop("PYTHONHOME", None)  # unset if set
    env["VIRTUAL_ENV"] = runtime
    env["PATH"] = os.path.join(runtime, "bin") + os.pathsep + env.get("PATH", "")
    return env


def _remote_cmd(runtime_, cmd_line, local_env):
    context = local_env.get_context()
    kind, sep, rest = runtime_.partition(":")
    if context.get("environment"):
        addOnly = kind == "docker"
        env = filter_env(local_env.map_value(context["environment"]), addOnly=addOnly)
    else:
        env = None

    if kind == "venv":
        pipfileLocation, sep, unfurlLocation = rest.partition(":")
        return (
            _venv(pipfileLocation, env),
            [
                "python",
                "-m",
                "unfurl",
                "--no-runtime",
                "--version-check",
                __version__(True),
            ]
            + cmd_line,
            False,
        )
    elif kind == "docker":
        cmd = DockerCmd(runtime_, env or {}).build()
        return env, cmd + cmd_line, False
    else:
        # treat as shell command
        cmd = shlex.split(runtime_)
        return (
            env,
            cmd + ["--no-runtime", "--version-check", __version__(True)] + cmd_line,
            True,
        )


class DockerCmd:
    """Builds command for docker runtime"""

    def __init__(self, specifier_string: str, env_vars: dict) -> None:
        self.env_vars = env_vars
        # if running from a development branch use "latest" otherwise the image for this release
        tag = "latest" if len(version_tuple()) > 3 else __version__()
        self.image = self.parse_image(specifier_string, tag)
        self.docker_args = self.parse_docker_args(specifier_string)

    @staticmethod
    def parse_image(specifier_string, version):
        strings = specifier_string.split(maxsplit=1)
        image = strings[0]
        image = re.sub(r"^docker:*", "", image)  # remove prefix
        if image:
            if ":" in image:
                return image
            else:
                return f"{image}:{version}"
        return f"onecommons/unfurl:{version}"

    @staticmethod
    def parse_docker_args(specifier_string):
        strings = specifier_string.split(maxsplit=1)
        if len(strings) == 2:
            return strings[1].split()
        return []

    def build(self) -> list:
        """Prepare command which will be run as subprocess"""
        cmd = [
            "docker",
            "run",
            "--rm",
            "-w",
            "/data",
            "-u",
            f"{os.getuid()}:{os.getgid()}",
        ]
        cmd.extend(self.env_vars_to_args())
        cmd.extend(self.default_volumes())
        cmd.extend(self.docker_args)
        cmd.extend(
            [self.image, "unfurl", "--no-runtime", "--version-check", __version__(True)]
        )
        return cmd

    def env_vars_to_args(self) -> list:
        user = getpass.getuser()
        args = [
            "-e",
            f"HOME=/home/{user}",
            "-e",
            f"USER={user}",
        ]
        for k, v in self.env_vars.items():
            args.extend(["-e", f"{k}={v}"])
        return args

    @staticmethod
    def default_volumes() -> list:
        """Volumes for docker command"""
        user = getpass.getuser()
        return [
            "-v",
            f"{Path.cwd()}:/data",
            "-v",
            f"{Path.home()}:/home/{user}",
            "-v",
            "/var/run/docker.sock:/var/run/docker.sock",
        ]


def _run_remote(runtime, options, localEnv):
    logger = logging.getLogger("unfurl")
    logger.debug('running command remotely on "%s"', runtime)
    cmdLine = _args or sys.argv[1:]
    if _args:  # set by test driver to override command line
        print("TESTING: running remote with _args %s" % _args)
    env, remote, shell = _remote_cmd(runtime, cmdLine, localEnv)
    logger.debug("executing remote command: %s", remote)
    rv = subprocess.call(remote, env=env, shell=shell)
    if options.get("standalone_mode") is False:
        return rv
    else:
        sys.exit(rv)


def _run_local(ensemble, options):
    logger = logging.getLogger("unfurl")
    job = run_job(ensemble, options)
    _latestJobs.append(job)
    if not job:
        click.echo("Unable to create job")
    elif job.unexpectedAbort:
        click.echo("Job unexpected aborted")
        if options.get("verbose", 0) > 0:
            raise job.unexpectedAbort
    else:
        jsonSummary = {}
        summary = options.get("output")
        logger.debug(job.summary())
        if summary == "text":
            click.echo(job.summary())
        elif summary == "json":
            jsonSummary = job.json_summary()

        query = options.get("query")
        if query:
            result = job.run_query(query, options.get("trace"))
            if summary == "json":
                jsonSummary["query"] = query
                jsonSummary["result"] = result
            else:
                click.echo("query: " + query)
                click.echo(result)
        if jsonSummary is not None:
            click.echo(json.dumps(jsonSummary, indent=2))

    if not job or (
        "jobexitcode" in options
        and options["jobexitcode"] != "never"
        and Status[options["jobexitcode"]] <= job.status
    ):
        if options.get("standalone_mode") is False:
            return 1
        else:
            sys.exit(1)
    else:
        return 0


deployFilterOptions = option_group(
    click.option(
        "--skip-new",
        default=False,
        is_flag=True,
        help="Don't create instance for new templates.",
    ),
    click.option(
        "--change-detection",
        default="evaluate",
        type=click.Choice(["skip", "spec", "evaluate"]),
        help="How to detect configuration changes to existing instances. (Default: evaluate)",
    ),
    click.option(
        "--repair",
        type=click.Choice(["error", "degraded", "missing", "none"]),
        default="error",
        help="Re-run operations on instances that are in an error or degraded state. (Default: error)",
    ),
    click.option(
        "--upgrade",
        default=False,
        is_flag=True,
        help="Apply major versions changes.",
    ),
    click.option(
        "--force",
        default=False,
        is_flag=True,
        help="(Re)run operation regardless of instance's status or state",
    ),
    click.option(
        "--prune",
        default=False,
        is_flag=True,
        help="destroy instances that are no longer used",
    ),
    click.option(
        "--check",
        default=False,
        is_flag=True,
        help="check if new instances exist before deploying",
    ),
)


@cli.command()
@click.pass_context
@click.argument("ensemble", default="", type=click.Path(exists=False))
@commonJobFilterOptions
@deployFilterOptions
@jobControlOptions
def deploy(ctx, ensemble=None, **options):
    """
    Deploy the given ensemble
    """
    options.update(ctx.obj)
    return _run(ensemble, options, ctx.info_name)


@cli.command(short_help="Check the status of each instance")
@click.pass_context
@click.argument("ensemble", default="", type=click.Path(exists=False))
@commonJobFilterOptions
@jobControlOptions
def check(ctx, ensemble=None, **options):
    """
    Check and update the status of the ensemble's instances
    """
    options.update(ctx.obj)
    return _run(ensemble, options, ctx.info_name)


@cli.command(short_help="Run the discover workflow.")
@click.pass_context
@click.argument("ensemble", default="", type=click.Path(exists=False))
@commonJobFilterOptions
@jobControlOptions
def discover(ctx, ensemble=None, **options):
    """
    Run the "discover" workflow which updates the ensemble's spec by probing its live instances.
    """
    options.update(ctx.obj)
    return _run(ensemble, options, ctx.info_name)


@cli.command()
@click.pass_context
@click.argument("ensemble", default="", type=click.Path(exists=False))
@commonJobFilterOptions
@jobControlOptions
def undeploy(ctx, ensemble=None, **options):
    """
    Destroy what was deployed.
    """
    options.update(ctx.obj)
    return _run(ensemble, options, ctx.info_name)


@cli.command()
@click.pass_context
@click.argument("ensemble", default="", type=click.Path(exists=False))
@commonJobFilterOptions
@jobControlOptions
def stop(ctx, ensemble=None, **options):
    """
    Stop running instances.
    """
    options.update(ctx.obj)
    return _run(ensemble, options, ctx.info_name)


@cli.command(short_help="Print the given deployment plan")
@click.pass_context
@click.argument("ensemble", default="", type=click.Path(exists=False))
@commonJobFilterOptions
@deployFilterOptions
@click.option("--workflow", default="deploy", help="plan workflow (default: deploy)")
def plan(ctx, ensemble=None, **options):
    """Print the given deployment plan"""
    options.update(ctx.obj)
    options["planOnly"] = True
    # XXX show status and task to run including preview of generated templates, cmds to run etc.
    return _run(ensemble, options)


@cli.command(short_help="Create a new unfurl project or ensemble")
@click.pass_context
@click.argument("projectdir", default="", type=click.Path(exists=False))
@click.option(
    "--mono", default=False, is_flag=True, help="Create one repository for the project."
)
@click.option(
    "--existing",
    default=False,
    is_flag=True,
    help="Add project to nearest existing repository.",
)
@click.option(
    "--submodule",
    default=False,
    is_flag=True,
    help="Set the ensemble repository as a git submodule.",
)
@click.option(
    "--empty", default=False, is_flag=True, help="Don't create a default ensemble."
)
@click.option(
    "--template",
    type=click.Path(exists=True),
    help="Absolute path to a directory of project templates.",
)
def init(ctx, projectdir, **options):
    """
    Create a new project or, if [project_dir] exists or is inside a project, create a new ensemble"""
    options.update(ctx.obj)
    if not projectdir:
        # if adding a project to an existing repository use '.unfurl' as the default name
        if options.get("existing"):
            projectdir = DefaultNames.ProjectDirectory
        else:  # otherwise use the current directory
            projectdir = "."

    projectPath = Project.find_path(projectdir)
    if projectPath:
        # dest is already in a project, so create a new ensemble in it instead of a new project
        projectPath = os.path.dirname(projectPath)  # strip out unfurl.yaml
        # if projectPath is deeper than projectDir (happens if it is .unfurl) set projectDir to that
        if len(os.path.abspath(projectPath)) > len(os.path.abspath(projectdir)):
            projectdir = projectPath
        message = initmod.clone(projectPath, projectdir, **options)
        click.echo(message)
        return
    if os.path.exists(projectdir):
        if not os.path.isdir(projectdir):
            raise click.ClickException(
                'Can not create project in "'
                + projectdir
                + '": file already exists with that name'
            )
        elif os.listdir(projectdir):
            raise click.ClickException(
                'Can not create project in "' + projectdir + '": folder is not empty'
            )

    homePath, projectPath, repo = initmod.create_project(
        os.path.abspath(projectdir), **options
    )
    if homePath:
        click.echo("unfurl home created at %s" % homePath)
    click.echo("New Unfurl project created at %s" % projectPath)


# XXX add --upgrade option
@cli.command(short_help="Print or manage the unfurl home project")
@click.pass_context
@click.option(
    "--render",
    default=False,
    is_flag=True,
    help="Generate files only (don't create repository)",
)
@click.option("--init", default=False, is_flag=True, help="Create a new home project")
@click.option(
    "--replace",
    default=False,
    is_flag=True,
    help="Replace (and backup) current home project",
)
def home(ctx, init=False, render=False, replace=False, **options):
    """If no options are set, display the location of current unfurl home.
    To create a new home project use --init and the global --home option.
    """
    options.update(ctx.obj)
    if not render and not init:
        # just display the current home location
        click.echo(get_home_config_path(options.get("home")))
        return

    homePath = initmod.create_home(render=render, replace=replace, **options)
    action = "rendered" if render else "created"
    if homePath:
        click.echo("unfurl home %s at %s" % (action, homePath))
    else:
        currentHome = get_home_config_path(options.get("home"))
        if currentHome:
            click.echo("Can't %s home, it already exists at %s" % (action, currentHome))
        else:
            click.echo("Error: home path is empty")


@cli.command(short_help="Print or manage the project's runtime")
@click.pass_context
@click.option("--init", default=False, is_flag=True, help="Create a new runtime")
@click.argument(
    "project_folder",
    type=click.Path(exists=False),
    default=".",
)
def runtime(ctx, project_folder, init=False, **options):
    """If no options are set, display the runtime currently used by the project. To create
    a new runtime in the project root use --init and the global --runtime option.
    """
    options.update(ctx.obj)
    project_path = os.path.abspath(project_folder)
    if not init:
        # just display the current runtime
        try:
            runtime_, local_env = _get_runtime(options, project_folder)
        except:
            # if the current path isn't a folder
            if project_folder == ".":
                runtime_, local_env = _get_runtime(
                    options, get_home_config_path(options.get("home"))
                )
            else:
                raise
        click.echo(f"\nCurrent runtime: {runtime_}")
        return

    runtime_ = options.get("runtime") or "venv:"
    error = initmod.init_engine(project_path, runtime_)
    if not error:
        click.echo('Created runtime "%s" in "%s"' % (runtime_, project_path))
    else:
        click.echo('Failed to create runtime "%s": %s' % (runtime_, error))


@cli.command(short_help="Clone a project, ensemble or service template")
@click.pass_context
@click.argument(
    "source",
)
@click.argument(
    "dest",
    type=click.Path(exists=False),
    default="",
)
@click.option(
    "--mono", default=False, is_flag=True, help="Create one repository for the project."
)
@click.option(
    "--existing",
    default=False,
    is_flag=True,
    help="Add project to nearest existing repository.",
)
def clone(ctx, source, dest, **options):
    """Create a new ensemble or project from a service template or an existing ensemble or project.

    SOURCE Path or git url to a project, ensemble, or service template

    DEST   Path to the new project or ensemble
    """

    options.update(ctx.obj)

    message = initmod.clone(source, dest, **options)
    click.echo(message)


@cli.command(
    short_help="Run a git command across all repositories",
    context_settings={"ignore_unknown_options": True},
)
@click.pass_context
@click.option(
    "--dir", default=".", type=click.Path(exists=True), help="path to spec repository"
)
@click.argument("gitargs", nargs=-1)
def git(ctx, gitargs, dir="."):
    """
    unfurl git --dir=/path/to/start [gitoptions] [gitcmd] [gitcmdoptions]: Runs command on each project repository."""
    localEnv = LocalEnv(dir, ctx.obj.get("home"))
    repos = localEnv.get_repos()
    status = 0
    if not repos:
        click.echo("Can't run git command, no repositories found")
    for repo in repos:
        repoPath = os.path.relpath(repo.working_dir, os.path.abspath(dir))
        click.echo("*** Running 'git %s' in './%s'" % (" ".join(gitargs), repoPath))
        _status, stdout, stderr = repo.run_cmd(gitargs)
        click.echo(stdout + "\n")
        if stderr.strip():
            click.echo(stderr + "\n", color="red")
        if _status != 0:
            status = _status

    return status


def get_commit_message(manifest):
    statuses = manifest.get_repo_statuses(True)
    if not statuses:
        click.echo("Nothing to commit!")
        return None
    defaultMsg = manifest.get_default_commit_message()
    MARKER = "# Everything below is ignored\n"
    statuses = "".join(statuses)
    statusMsg = "# " + "\n# ".join(statuses.rstrip().splitlines())
    message = click.edit(defaultMsg + "\n\n" + MARKER + statusMsg)
    if message is not None:
        return message.split(MARKER, 1)[0].rstrip("\n")
    else:
        click.echo("Aborted commit")
        return None


@cli.command()
@click.pass_context
@click.option("--ensemble", default="", type=click.Path(exists=False))
@click.option("-m", "--message", help="commit message to use")
@click.option(
    "--no-edit",
    default=False,
    is_flag=True,
    help="Use default message instead of invoking the editor",
)
@click.option(
    "--skip-add",
    default=False,
    is_flag=True,
    help="Don't add files for committing (if set, must first manually add)",
)
def commit(ctx, message, ensemble, skip_add, no_edit, **options):
    """Commit any outstanding changes to this ensemble."""
    options.update(ctx.obj)
    localEnv = LocalEnv(ensemble, options.get("home"))
    manifest = localEnv.get_manifest()
    if not skip_add:
        manifest.add_all()
    if not message:
        if no_edit:
            message = manifest.get_default_commit_message()
        else:
            message = get_commit_message(manifest)
            if not message:
                return  # aborted
    committed = manifest.commit(message, False)
    click.echo("committed to %s repositories" % committed)


@cli.command(short_help="Show the git status for paths relevant to this ensemble.")
@click.pass_context
@click.option("--ensemble", default="", type=click.Path(exists=False))
@click.option(
    "--dirty",
    default=False,
    is_flag=True,
    help="Only show repositories with uncommitted changes",
)
def git_status(ctx, ensemble, dirty, **options):
    """Show the git status for repository paths that are relevant to this ensemble."""
    options.update(ctx.obj)
    localEnv = LocalEnv(ensemble, options.get("home"))
    manifest = localEnv.get_manifest()
    statuses = manifest.get_repo_statuses(dirty)
    if not statuses:
        click.echo("No status to display.")
    else:
        for status in statuses:
            click.echo(status)


@cli.command()
@click.pass_context
@click.option(
    "--semver",
    default=False,
    is_flag=True,
    help="Print only the semantic version",
)
@click.option(
    "--remote",
    default=False,
    is_flag=True,
    help="Also print the version installed in the current runtime.",
)
def version(ctx, semver=False, remote=False, **options):
    """Print the current version"""
    options.update(ctx.obj)
    if semver:
        click.echo(__version__())
    else:
        click.echo("unfurl version %s (%s)" % (__version__(True), get_package_digest()))

    if remote and not options.get("no_runtime"):
        click.echo("Remote:")
        _run(get_home_config_path(options.get("home")), options)


@cli.command()
@click.pass_context
@click.argument("cmd", nargs=1, default="")
def help(ctx, cmd=""):
    """Get help on a command"""
    if not cmd:
        click.echo(cli.get_help(ctx.parent), color=ctx.color)
        return

    command = ctx.parent.command.commands.get(cmd)
    if command:
        ctx.info_name = cmd  # hack
        click.echo(command.get_help(ctx), color=ctx.color)
    else:
        raise click.UsageError("no help found for unknown command '%s'" % cmd, ctx=ctx)


def main():
    obj = {"standalone_mode": False}
    try:
        rv = cli(standalone_mode=False, obj=obj)
        sys.exit(rv or 0)
    except click.Abort:
        click.secho("Aborted!", fg="red", err=True)
        sys.exit(1)
    except click.ClickException as e:
        if obj.get("verbose", 0) > 0:
            traceback.print_exc(file=sys.stderr)
        click.secho("Error: %s" % e.format_message(), fg="red", err=True)
        sys.exit(e.exit_code)
    except Exception as err:
        if obj.get("verbose", 0) > 0:
            traceback.print_exc(file=sys.stderr)
        else:
            click.secho("Exiting with error: " + str(err), fg="red", err=True)
        sys.exit(1)


def vaultclient():
    try:
        localEnv = LocalEnv(".")
    except Exception as err:
        click.echo(str(err), err=True)
        return 1

    print(localEnv.get_vault_password() or "")
    return 0


if __name__ == "__main__":
    main()<|MERGE_RESOLUTION|>--- conflicted
+++ resolved
@@ -24,11 +24,7 @@
 
 from . import DefaultNames, __version__, get_home_config_path
 from . import init as initmod
-<<<<<<< HEAD
-from . import logs, versionTuple
-=======
-from . import init_logging, version_tuple
->>>>>>> 017bdbda
+from . import logs, version_tuple
 from .job import run_job
 from .localenv import LocalEnv, Project
 from .logs import Levels
@@ -98,40 +94,12 @@
     if tmp is not None:
         os.environ["UNFURL_TMPDIR"] = tmp
 
-<<<<<<< HEAD
     effective_log_level = detect_log_level(loglevel, quiet, verbose)
     ctx.obj["verbose"] = detect_verbose_level(effective_log_level)
     logs.set_root_log_level(effective_log_level.value)
     if logfile:
         logs.add_log_file(logfile)
-    if version_check and versionTuple() < versionTuple(version_check):
-=======
-    levels = [logging.INFO, logging.VERBOSE, logging.DEBUG, logging.TRACE]
-    if quiet:
-        effectiveLogLevel = logging.CRITICAL
-    else:
-        # TRACE (5)
-        effectiveLogLevel = levels[min(verbose, 3)]
-
-    if loglevel:  # UNFURL_LOGGING overrides command line -v
-        effectiveLogLevel = dict(
-            CRITICAL=50, ERROR=40, WARNING=30, INFO=20, VERBOSE=15, DEBUG=10, TRACE=5
-        )[loglevel.upper()]
-    # verbose: 0 == INFO, -1 == CRITICAL, >= 1 == DEBUG or TRACE
-    if effectiveLogLevel == logging.CRITICAL:
-        verbose = -1
-    elif effectiveLogLevel >= logging.INFO:
-        verbose = 0
-    elif effectiveLogLevel == 15:
-        verbose = 1
-    elif effectiveLogLevel == 10:
-        verbose = 2
-    elif effectiveLogLevel == 5:
-        verbose = 3
-    ctx.obj["verbose"] = verbose
-    init_logging(effectiveLogLevel, logfile)
     if version_check and version_tuple() < version_tuple(version_check):
->>>>>>> 017bdbda
         logging.warning(
             "current version %s older than expected version %s",
             __version__(True),
